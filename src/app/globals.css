/* Animation for fade-in effect on question cards */
.animate-fade-in {
  animation: fadeIn 0.7s cubic-bezier(0.4, 0, 0.2, 1);
}

@keyframes fadeIn {
  from {
    opacity: 0;
    transform: translateY(16px);
  }
  to {
    opacity: 1;
    transform: translateY(0);
  }
}

/* Swiper CSS imports */
@import "swiper/css";
@import "swiper/css/pagination";

@import "tailwindcss";

@theme {
  /* Inset utilities */
  --inset-0: 0;
  --inset-auto: auto;
  
<<<<<<< HEAD
  /* Position utilities */
  --top-0: 0;
  --right-0: 0;
  --bottom-0: 0;
  --left-0: 0;
  
=======
>>>>>>> ae08c56a
  /* Modern color palette with better contrast and accessibility */
  --color-background: oklch(0.99 0.005 106);
  --color-foreground: oklch(0.15 0.02 258);
  --color-card: oklch(1 0 0);
  --color-card-foreground: oklch(0.15 0.02 258);
  --color-popover: oklch(1 0 0);
  --color-popover-foreground: oklch(0.15 0.02 258);

  /* Primary: Modern blue-purple gradient */
  --color-primary: oklch(0.55 0.18 258);
  --color-primary-foreground: oklch(0.98 0.01 258);

  /* Secondary: Soft neutral */
  --color-secondary: oklch(0.96 0.01 258);
  --color-secondary-foreground: oklch(0.25 0.02 258);

  /* Muted: Better readability */
  --color-muted: oklch(0.95 0.01 258);
  --color-muted-foreground: oklch(0.45 0.02 258);

  /* Accent: Complementary orange */
  --color-accent: oklch(0.92 0.02 45);
  --color-accent-foreground: oklch(0.25 0.02 258);

  /* Success: Modern green */
  --color-success: oklch(0.55 0.15 142);
  --color-success-foreground: oklch(0.98 0.01 142);

  /* Warning: Warm orange */
  --color-warning: oklch(0.65 0.15 45);
  --color-warning-foreground: oklch(0.98 0.01 45);

  /* Destructive: Modern red */
  --color-destructive: oklch(0.55 0.18 15);
  --color-destructive-foreground: oklch(0.98 0.01 15);

  /* Borders and inputs */
  --color-border: oklch(0.9 0.01 258);
  --color-input: oklch(0.94 0.01 258);
  --color-ring: oklch(0.55 0.18 258);

  /* Enhanced radius for modern look */
  --radius: 0.75rem;
  --radius-sm: 0.5rem;
  --radius-lg: 1rem;
  --radius-xl: 1.5rem;

  /* Positioning utilities for Tailwind CSS 4 */
  --inset-0: 0;
  --inset-auto: auto;
  --inset-px: 1px;
  --inset-0_5: 0.125rem;
  --inset-1: 0.25rem;
  --inset-1_5: 0.375rem;
  --inset-2: 0.5rem;
  --inset-3: 0.75rem;
  --inset-4: 1rem;
  --inset-5: 1.25rem;
  --inset-6: 1.5rem;
  --inset-8: 2rem;
  --inset-10: 2.5rem;
  --inset-12: 3rem;
  --inset-16: 4rem;
  --inset-20: 5rem;
  --inset-24: 6rem;
  --inset-32: 8rem;
  --inset-40: 10rem;
  --inset-48: 12rem;
  --inset-56: 14rem;
  --inset-64: 16rem;
  --inset-72: 18rem;
  --inset-80: 20rem;
  --inset-96: 24rem;
  --inset-full: 100%;
  --inset-1\/2: 50%;
  --inset-1\/3: 33.333333%;
  --inset-2\/3: 66.666667%;
  --inset-1\/4: 25%;
  --inset-2\/4: 50%;
  --inset-3\/4: 75%;

  /* X and Y positioning */
  --inset-x-0: 0;
  --inset-x-auto: auto;
  --inset-x-px: 1px;
  --inset-x-0_5: 0.125rem;
  --inset-x-1: 0.25rem;
  --inset-x-1_5: 0.375rem;
  --inset-x-2: 0.5rem;
  --inset-x-3: 0.75rem;
  --inset-x-4: 1rem;
  --inset-x-5: 1.25rem;
  --inset-x-6: 1.5rem;
  --inset-x-8: 2rem;
  --inset-x-10: 2.5rem;
  --inset-x-12: 3rem;
  --inset-x-16: 4rem;
  --inset-x-20: 5rem;
  --inset-x-24: 6rem;
  --inset-x-32: 8rem;
  --inset-x-40: 10rem;
  --inset-x-48: 12rem;
  --inset-x-56: 14rem;
  --inset-x-64: 16rem;
  --inset-x-72: 18rem;
  --inset-x-80: 20rem;
  --inset-x-96: 24rem;
  --inset-x-full: 100%;
  --inset-x-1\/2: 50%;
  --inset-x-1\/3: 33.333333%;
  --inset-x-2\/3: 66.666667%;
  --inset-x-1\/4: 25%;
  --inset-x-2\/4: 50%;
  --inset-x-3\/4: 75%;

  --inset-y-0: 0;
  --inset-y-auto: auto;
  --inset-y-px: 1px;
  --inset-y-0_5: 0.125rem;
  --inset-y-1: 0.25rem;
  --inset-y-1_5: 0.375rem;
  --inset-y-2: 0.5rem;
  --inset-y-3: 0.75rem;
  --inset-y-4: 1rem;
  --inset-y-5: 1.25rem;
  --inset-y-6: 1.5rem;
  --inset-y-8: 2rem;
  --inset-y-10: 2.5rem;
  --inset-y-12: 3rem;
  --inset-y-16: 4rem;
  --inset-y-20: 5rem;
  --inset-y-24: 6rem;
  --inset-y-32: 8rem;
  --inset-y-40: 10rem;
  --inset-y-48: 12rem;
  --inset-y-56: 14rem;
  --inset-y-64: 16rem;
  --inset-y-72: 18rem;
  --inset-y-80: 20rem;
  --inset-y-96: 24rem;
  --inset-y-full: 100%;
  --inset-y-1\/2: 50%;
  --inset-y-1\/3: 33.333333%;
  --inset-y-2\/3: 66.666667%;
  --inset-y-1\/4: 25%;
  --inset-y-2\/4: 50%;
  --inset-y-3\/4: 75%;

  /* Individual positioning utilities */
  --top-0: 0;
  --top-auto: auto;
  --top-px: 1px;
  --top-0_5: 0.125rem;
  --top-1: 0.25rem;
  --top-1_5: 0.375rem;
  --top-2: 0.5rem;
  --top-3: 0.75rem;
  --top-4: 1rem;
  --top-5: 1.25rem;
  --top-6: 1.5rem;
  --top-8: 2rem;
  --top-10: 2.5rem;
  --top-12: 3rem;
  --top-16: 4rem;
  --top-20: 5rem;
  --top-24: 6rem;
  --top-32: 8rem;
  --top-40: 10rem;
  --top-48: 12rem;
  --top-56: 14rem;
  --top-64: 16rem;
  --top-72: 18rem;
  --top-80: 20rem;
  --top-96: 24rem;
  --top-full: 100%;
  --top-1\/2: 50%;
  --top-1\/3: 33.333333%;
  --top-2\/3: 66.666667%;
  --top-1\/4: 25%;
  --top-2\/4: 50%;
  --top-3\/4: 75%;

  --right-0: 0;
  --right-auto: auto;
  --right-px: 1px;
  --right-0_5: 0.125rem;
  --right-1: 0.25rem;
  --right-1_5: 0.375rem;
  --right-2: 0.5rem;
  --right-3: 0.75rem;
  --right-4: 1rem;
  --right-5: 1.25rem;
  --right-6: 1.5rem;
  --right-8: 2rem;
  --right-10: 2.5rem;
  --right-12: 3rem;
  --right-16: 4rem;
  --right-20: 5rem;
  --right-24: 6rem;
  --right-32: 8rem;
  --right-40: 10rem;
  --right-48: 12rem;
  --right-56: 14rem;
  --right-64: 16rem;
  --right-72: 18rem;
  --right-80: 20rem;
  --right-96: 24rem;
  --right-full: 100%;
  --right-1\/2: 50%;
  --right-1\/3: 33.333333%;
  --right-2\/3: 66.666667%;
  --right-1\/4: 25%;
  --right-2\/4: 50%;
  --right-3\/4: 75%;

  --bottom-0: 0;
  --bottom-auto: auto;
  --bottom-px: 1px;
  --bottom-0_5: 0.125rem;
  --bottom-1: 0.25rem;
  --bottom-1_5: 0.375rem;
  --bottom-2: 0.5rem;
  --bottom-3: 0.75rem;
  --bottom-4: 1rem;
  --bottom-5: 1.25rem;
  --bottom-6: 1.5rem;
  --bottom-8: 2rem;
  --bottom-10: 2.5rem;
  --bottom-12: 3rem;
  --bottom-16: 4rem;
  --bottom-20: 5rem;
  --bottom-24: 6rem;
  --bottom-32: 8rem;
  --bottom-40: 10rem;
  --bottom-48: 12rem;
  --bottom-56: 14rem;
  --bottom-64: 16rem;
  --bottom-72: 18rem;
  --bottom-80: 20rem;
  --bottom-96: 24rem;
  --bottom-full: 100%;
  --bottom-1\/2: 50%;
  --bottom-1\/3: 33.333333%;
  --bottom-2\/3: 66.666667%;
  --bottom-1\/4: 25%;
  --bottom-2\/4: 50%;
  --bottom-3\/4: 75%;

  --left-0: 0;
  --left-auto: auto;
  --left-px: 1px;
  --left-0_5: 0.125rem;
  --left-1: 0.25rem;
  --left-1_5: 0.375rem;
  --left-2: 0.5rem;
  --left-3: 0.75rem;
  --left-4: 1rem;
  --left-5: 1.25rem;
  --left-6: 1.5rem;
  --left-8: 2rem;
  --left-10: 2.5rem;
  --left-12: 3rem;
  --left-16: 4rem;
  --left-20: 5rem;
  --left-24: 6rem;
  --left-32: 8rem;
  --left-40: 10rem;
  --left-48: 12rem;
  --left-56: 14rem;
  --left-64: 16rem;
  --left-72: 18rem;
  --left-80: 20rem;
  --left-96: 24rem;
  --left-full: 100%;
  --left-1\/2: 50%;
  --left-1\/3: 33.333333%;
  --left-2\/3: 66.666667%;
  --left-1\/4: 25%;
  --left-2\/4: 50%;
  --left-3\/4: 75%;
  --left-0_5: 0.125rem;
  --left-1: 0.25rem;
  --left-1_5: 0.375rem;
  --left-1_2: 50%;
  --translate-x-1_2: -50%;
  --translate-y-1_2: -50%;
  --translate-y-1: -0.25rem;
  
  /* Z-index utilities */
  --z-10: 10;
  --z-20: 20;
  --z-30: 30;
  --z-40: 40;
  --z-50: 50;
}


@layer base {
  * {
    @apply border-border outline-ring/50;
  }

  html {
    @apply scroll-smooth;
  }

  body {
    @apply bg-background text-foreground antialiased;
    font-feature-settings: "rlig" 1, "calt" 1;
  }

  /* Enhanced scrollbar styling */
  ::-webkit-scrollbar {
    @apply w-2;
  }

  ::-webkit-scrollbar-track {
    @apply bg-muted/30 rounded-full;
  }

  ::-webkit-scrollbar-thumb {
    @apply bg-muted-foreground/30 rounded-full hover:bg-muted-foreground/50;
    transition: background-color 0.2s ease;
  }

  /* Custom keyframe animations */
  @keyframes fadeIn {
    from {
      opacity: 0;
      transform: translateY(20px) scale(0.95);
    }
    to {
      opacity: 1;
      transform: translateY(0) scale(1);
    }
  }

  @keyframes slideUp {
    from {
      opacity: 0;
      transform: translateY(30px);
    }
    to {
      opacity: 1;
      transform: translateY(0);
    }
  }

  @keyframes shimmer {
    0% {
      background-position: -200% 0;
    }
    100% {
      background-position: 200% 0;
    }
  }

  @keyframes float {
    0%, 100% {
      transform: translateY(0);
    }
    50% {
      transform: translateY(-10px);
    }
  }

  @keyframes glow {
    from {
      box-shadow: 0 0 20px oklch(0.55 0.18 258 / 0.3);
    }
    to {
      box-shadow: 0 0 30px oklch(0.55 0.18 258 / 0.6);
    }
  }

  @keyframes bounce-gentle {
    0%, 100% {
      transform: translateY(0);
    }
    50% {
      transform: translateY(-5px);
    }
  }

  /* Focus states */
  button:focus-visible,
  input:focus-visible,
  select:focus-visible,
  textarea:focus-visible {
    @apply outline-2 outline-primary outline-offset-2;
  }

  /* Selection styles */
  ::selection {
    @apply bg-primary/20 text-primary;
  }

  /* Smooth focus transitions */
  button,
  input,
  select,
  textarea {
    @apply transition-all duration-200 ease-out;
  }
}

@layer components {
  /* Responsive breakpoint utilities */
  .xs\:max-w-\[85\%\] {
    @media (min-width: 360px) {
      max-width: 85%;
    }
  }

  /* Positioning utilities removed - using native Tailwind utilities */

  /* Custom gradient backgrounds */
  .gradient-bg {
    background: linear-gradient(
      135deg,
      oklch(0.99 0.005 106) 0%,
      oklch(0.97 0.01 258) 100%
    );
  }


  /* Glass morphism effect */
  .glass {
    @apply bg-background/80 backdrop-blur-xl border border-border/50;
  }

  /* Enhanced shadows */
  .shadow-soft {
    box-shadow: 0 2px 20px -2px oklch(0.55 0.18 258 / 0.1);
  }


  /* Modern Animations */
  .animate-fade-in {
    animation: fadeIn 0.6s cubic-bezier(0.16, 1, 0.3, 1);
  }

  .animate-slide-up {
    animation: slideUp 0.5s cubic-bezier(0.16, 1, 0.3, 1);
  }

  .animate-shimmer {
    animation: shimmer 2s linear infinite;
  }

  .animate-float {
    animation: float 3s ease-in-out infinite;
  }

  .animate-glow {
    animation: glow 2s ease-in-out infinite alternate;
  }

  /* Grid pattern background */
  .bg-grid-pattern {
    background-image: 
      linear-gradient(oklch(0.9 0.01 258 / 0.1) 1px, transparent 1px),
      linear-gradient(90deg, oklch(0.9 0.01 258 / 0.1) 1px, transparent 1px);
    background-size: 20px 20px;
  }


  /* Enhanced hover effects */
  .hover-lift {
    @apply transition-all duration-300 ease-out;
  }

  .hover-lift:hover {
    @apply -translate-y-1 shadow-lg;
  }

  /* Pulse animation for loading states */
  .pulse-ring {
    @apply absolute rounded-full animate-ping;
  }

  /* Gradient text */
  .gradient-text {
    @apply bg-gradient-to-r from-primary to-primary/70 bg-clip-text text-transparent;
  }

  /* Hide scrollbar for horizontal scroll */
  .scrollbar-hide {
    -ms-overflow-style: none;  /* Internet Explorer 10+ */
  }
  
  .scrollbar-hide::-webkit-scrollbar { 
    display: none;  /* Safari and Chrome */
  }

  /* Modern card hover effects */
  .recommendation-card {
    transition: all 0.3s cubic-bezier(0.4, 0, 0.2, 1);
  }

  .recommendation-card:hover {
    transform: translateY(-4px);
    box-shadow: 0 20px 25px -5px rgba(0, 0, 0, 0.1), 0 10px 10px -5px rgba(0, 0, 0, 0.04);
  }

  /* Smooth reveal animation */
  @keyframes slideInLeft {
    from {
      opacity: 0;
      transform: translateX(-20px);
    }
    to {
      opacity: 1;
      transform: translateX(0);
    }
  }

  .slide-in-left {
    animation: slideInLeft 0.5s ease-out forwards;
  }

  /* Gradient text animation */
  .gradient-text {
    background: linear-gradient(135deg, oklch(0.55 0.18 258), oklch(0.65 0.15 280));
    -webkit-background-clip: text;
    background-clip: text;
    -webkit-text-fill-color: transparent;
  }
}

/* Manual utility classes for positioning - Tailwind CSS 4 compatibility */
.top-0 { top: 0; }
.top-3 { top: 0.75rem; }
.top-1\/2 { top: 50%; }
.right-0 { right: 0; }
.right-1 { right: 0.25rem; }
.right-1\.5 { right: 0.375rem; }
.right-3 { right: 0.75rem; }
.bottom-0 { bottom: 0; }
.bottom-3 { bottom: 0.75rem; }
.left-0 { left: 0; }
.left-3 { left: 0.75rem; }
.inset-0 { inset: 0; }
.inset-y-0 { top: 0; bottom: 0; }

/* Position utilities */
.fixed { position: fixed; }
.absolute { position: absolute; }
.relative { position: relative; }

/* Size utilities */
.h-full { height: 100%; }
.w-64 { width: 16rem; }

/* Flex utilities */
.flex { display: flex; }
.flex-1 { flex: 1 1 0%; }
.flex-none { flex: none; }

/* Z-index utilities */
.z-10 { z-index: 10; }
.z-50 { z-index: 50; }

/* Transform utilities */
.-translate-y-1\/2 { transform: translateY(-50%); }

/* Animation utilities for sidebar */
.animate-slide-in-left {
  animation: slideInLeft 0.3s ease-out;
}<|MERGE_RESOLUTION|>--- conflicted
+++ resolved
@@ -25,15 +25,14 @@
   --inset-0: 0;
   --inset-auto: auto;
   
-<<<<<<< HEAD
+
   /* Position utilities */
   --top-0: 0;
   --right-0: 0;
   --bottom-0: 0;
   --left-0: 0;
   
-=======
->>>>>>> ae08c56a
+
   /* Modern color palette with better contrast and accessibility */
   --color-background: oklch(0.99 0.005 106);
   --color-foreground: oklch(0.15 0.02 258);
