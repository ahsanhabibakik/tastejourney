--- conflicted
+++ resolved
@@ -183,17 +183,12 @@
     } catch (error) {
       console.error('Error in integrated recommendation generation:', error);
       // Fall back to dynamic recommendation service
-<<<<<<< HEAD
       const dynamicResult = await dynamicRecommendationService.generateDynamicRecommendations(
-=======
-      const fallbackResult = await dynamicRecommendationService.generateDynamicRecommendations(
->>>>>>> d75f83de
         userProfile,
         tasteProfile,
         userPreferences
       );
       
-<<<<<<< HEAD
       // Transform DynamicRecommendation to IntegratedRecommendation
       const transformedRecommendations: IntegratedRecommendation[] = dynamicResult.recommendations.map(dynamic => ({
         ...dynamic,
@@ -201,20 +196,10 @@
           ...dynamic.budget,
           flights: {
             price: 0,
-=======
-      // Transform DynamicRecommendation to IntegratedRecommendation format
-      const transformedRecommendations = fallbackResult.recommendations.map(rec => ({
-        ...rec,
-        budget: {
-          ...rec.budget,
-          flights: {
-            price: 800,
->>>>>>> d75f83de
             currency: 'USD',
             roundTrip: true
           },
           accommodation: {
-<<<<<<< HEAD
             pricePerNight: 0,
             totalPrice: 0,
             currency: 'USD',
@@ -229,27 +214,10 @@
               transport: 0,
               activities: 0,
               miscellaneous: 0
-=======
-            pricePerNight: 150,
-            totalPrice: 1050,
-            currency: 'USD',
-            category: 'mid-range'
-          },
-          livingExpenses: {
-            dailyBudget: 100,
-            totalBudget: 700,
-            currency: 'USD',
-            breakdown: {
-              meals: 40,
-              transport: 30,
-              activities: 25,
-              miscellaneous: 5
->>>>>>> d75f83de
             }
           }
         },
         engagement: {
-<<<<<<< HEAD
           ...dynamic.engagement,
           metrics: {
             averageEngagement: 0,
@@ -267,36 +235,12 @@
         brands: {
           ...dynamic.brands,
           estimatedEarnings: '0'
-=======
-          ...rec.engagement,
-          metrics: {
-            averageEngagement: 0.05,
-            contentViews: 100000,
-            socialMediaReach: 50000
-          }
-        },
-        creators: {
-          ...rec.creators,
-          topCreators: rec.creators.topCreators.map(creator => ({
-            ...creator,
-            platform: 'Instagram'
-          }))
-        },
-        brands: {
-          ...rec.brands,
-          estimatedEarnings: '$2,000 - $5,000 per campaign'
-        },
-        practical: {
-          ...rec.practical,
-          bestMonths: ['Spring', 'Fall']
->>>>>>> d75f83de
         },
         places: {
           attractions: [],
           events: []
         },
         scoring: {
-<<<<<<< HEAD
           total: dynamic.matchScore,
           breakdown: {
             qlooAffinity: 0,
@@ -315,32 +259,12 @@
         practical: {
           ...dynamic.practical,
           bestMonths: []
-=======
-          total: rec.matchScore,
-          breakdown: {
-            qlooAffinity: rec.matchScore * 0.4,
-            communityEngagement: rec.matchScore * 0.2,
-            brandCollaboration: rec.matchScore * 0.15,
-            budgetAlignment: rec.matchScore * 0.15,
-            creatorCollaboration: rec.matchScore * 0.1
-          },
-          confidence: rec.confidence
-        },
-        factCheck: {
-          verified: true,
-          confidence: 0.7,
-          sources: ['Fallback verification']
->>>>>>> d75f83de
         }
       }));
       
       return {
         recommendations: transformedRecommendations,
-<<<<<<< HEAD
         metadata: dynamicResult.metadata
-=======
-        metadata: fallbackResult.metadata
->>>>>>> d75f83de
       };
     }
   }
@@ -491,24 +415,12 @@
       
       const duration = parseInt(userPreferences.duration?.replace(/\D/g, '') || '7');
       const budget = await budgetService.calculateBudget({
-<<<<<<< HEAD
         origin: { city: 'New York', country: 'United States' },
         destination: { 
           city: destination.name.split(',')[0].trim(), 
           country: destination.country 
         },
         duration: duration,
-=======
-        origin: {
-          city: 'New York',
-          country: 'United States'
-        },
-        destination: {
-          city: destination.name.split(',')[0].trim(),
-          country: destination.country || 'Unknown'
-        },
-        duration,
->>>>>>> d75f83de
         travelers: 1,
         travelStyle: this.getTravelStyle(userPreferences.budget)
       });
@@ -541,22 +453,12 @@
       await rateLimiter.waitIfLimited('youtube');
       
       const creators = await creatorService.findLocalCreators({
-<<<<<<< HEAD
         location: { 
           city: destination.name.split(',')[0].trim(), 
           country: destination.country 
         },
         contentCategory: userProfile.contentType || 'travel',
         minFollowers: 1000
-=======
-        location: {
-          city: destination.name.split(',')[0].trim(),
-          country: destination.country || 'Unknown'
-        },
-        contentCategory: userProfile.contentType || 'travel',
-        minFollowers: 1000,
-        language: 'en'
->>>>>>> d75f83de
       });
       
       const result = {
@@ -714,11 +616,7 @@
             factCheck: {
               verified: factCheck.overallConfidence > 0.7,
               confidence: factCheck.overallConfidence,
-<<<<<<< HEAD
               sources: factCheck.facts.location.sources?.map(s => s.url) || []
-=======
-              sources: ['Wikipedia', 'Travel guides']
->>>>>>> d75f83de
             }
           };
         } catch (error) {
