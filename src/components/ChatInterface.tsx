"use client";

import React, { useState, useRef, useEffect, useCallback, useMemo } from "react";
import { Send, Bot, User, Wand2, X, CheckCircle2, Mail } from "lucide-react";
import { Button } from "@/components/ui/button";
import { Input } from "@/components/ui/input";
import Image from "next/image";
import { Swiper, SwiperSlide } from "./TravelSwiper";
import { Pagination } from "swiper/modules";
import TypingIndicator from "./TypingIndicator";
import URLForm from "./URLForm";
import ConfirmationScreen from "./ConfirmationScreen";
import DestinationCard from "./DestinationCard";
import SidebarContent from "./SidebarContent";
import { SmartQuestionFlow } from "./SmartQuestionFlow";

interface Message {
  id: string;
  text: string;
  isBot: boolean;
  timestamp: Date;
  component?: "url-form" | "confirmation" | "recommendations" | "smart-questions";
}

type ChatState =
  | "initial"
  | "analyzing"
  | "confirmation"
  | "profiling"
  | "questions"
  | "generating"
  | "recommendations";

interface UserAnswers {
  budget?: string;
  duration?: string;
  style?: string;
  contentFocus?: string;
  climate?: string | string[];
  [key: string]: string | string[] | undefined;
}

interface Recommendation {
  destination: string;
  image?: string;
  highlights?: string[];
  budget?: { range: string };
  bestMonths?: string[];
  engagement?: { potential: string };
  enrichment?: Record<string, unknown>;
  tags?: string[];
  creatorDetails?: {
    totalActiveCreators: number;
    topCreators: Array<{
      name: string;
      followers: string;
      niche: string;
      collaboration: string;
    }>;
    collaborationOpportunities: string[];
  };
}


// Optimized markdown rendering function
const renderMarkdown = (text: string): React.ReactNode => {
  const lines = text.split('\n');
  
  return lines.map((line, lineIndex) => {
    if (line.trim() === '') {
      return <br key={lineIndex} />;
    }
    
    const processedLine = processInlineMarkdown(line);
    
    return (
      <div key={lineIndex} className="mb-1 last:mb-0">
        {processedLine}
      </div>
    );
  });
};

// Process inline markdown elements
const processInlineMarkdown = (text: string): React.ReactNode[] => {
  const elements: React.ReactNode[] = [];
  let remaining = text;
  let key = 0;
  
  const patterns = [
    { regex: /^(.*?)\*\*\*(.*?)\*\*\*(.*)$/, component: (match: RegExpMatchArray) => <span key={key++} className="font-bold italic">{match[2]}</span> },
    { regex: /^(.*?)\*\*(.*?)\*\*(.*)$/, component: (match: RegExpMatchArray) => <span key={key++} className="font-bold">{match[2]}</span> },
    { regex: /^(.*?)`([^`]+)`(.*)$/, component: (match: RegExpMatchArray) => <code key={key++} className="bg-muted/50 px-1 py-0.5 rounded text-[0.875em] font-mono">{match[2]}</code> },
    { regex: /^(.*?)\[([^\]]+)\]\(([^)]+)\)(.*)$/, component: (match: RegExpMatchArray) => {
      const url = match[3];
      if (url.startsWith('http://') || url.startsWith('https://')) {
        return <a key={key++} href={url} target="_blank" rel="noopener noreferrer" className="text-primary underline hover:opacity-80 transition-opacity">{match[2]}</a>;
      }
      return <span key={key++}>{`[${match[2]}](${match[3]})`}</span>;
    }},
    { regex: /^(.*?)\*(?!\*)(.*?)\*(.*)$/, component: (match: RegExpMatchArray) => <span key={key++} className="italic">{match[2]}</span> },
  ];
  
  while (remaining.length > 0) {
    let matched = false;
    
    for (const { regex, component } of patterns) {
      const match = remaining.match(regex);
      if (match) {
        if (match[1]) elements.push(match[1]);
        elements.push(component(match));
        remaining = match[match.length - 1];
        matched = true;
        break;
      }
    }
    
    // Bullet points
    const bulletMatch = remaining.match(/^\s*\*\s+(.*)$/);
    if (bulletMatch) {
      elements.push(
        <div key={key++} className="flex items-start gap-2 ml-4">
          <span className="text-primary mt-1 text-xs">•</span>
          <span className="flex-1">{processInlineMarkdown(bulletMatch[1])}</span>
        </div>
      );
      break;
    }
    
    if (!matched) {
      elements.push(remaining);
      break;
    }
  }
  
  return elements;
};

interface ChatInterfaceProps {
  showMobileSidebar: boolean;
  setShowMobileSidebar: (show: boolean) => void;
}

const ChatInterface: React.FC<ChatInterfaceProps> = ({ showMobileSidebar, setShowMobileSidebar }) => {
  const [messages, setMessages] = useState<Message[]>([
    {
      id: "1",
      text: "Hello! I'm your AI travel companion. I'll analyze your website and recommend perfect travel destinations for content creation. Let's start by getting your website URL.",
      isBot: true,
      timestamp: new Date(),
      component: "url-form",
    },
  ]);
  const [inputValue, setInputValue] = useState("");
  const [email, setEmail] = useState("");
  const [reportSent, setReportSent] = useState(false);
  const [showEmailSection, setShowEmailSection] = useState(true);
  const [isTyping, setIsTyping] = useState(false);
  const [chatState, setChatState] = useState<ChatState>("initial");
  const [websiteData, setWebsiteData] = useState<{
    url: string;
    themes: string[];
    hints: string[];
    contentType: string;
    socialLinks: { platform: string; url: string }[];
    title: string;
    description: string;
    keywords?: string[];
    images?: string[];
    videoLinks?: string[];
    language?: string;
    location?: string;
    brands?: string[];
    collaborations?: string[];
    regionBias?: string[];
    extractedAt?: string;
    scrapingMethods?: string[];
    fallbackUsed?: boolean;
  } | null>(null);
  const [tasteProfile, setTasteProfile] = useState<{ 
    tasteVector: Record<string, number>;
    confidence?: number;
    culturalAffinities?: string[];
    personalityTraits?: string[];
  } | null>(null);
  const [userAnswers, setUserAnswers] = useState<UserAnswers>({});
  const [recommendations, setRecommendations] = useState<
    | {
        recommendations: Recommendation[];
        [key: string]: unknown;
      }
    | null
  >(null);
  const messagesEndRef = useRef<HTMLDivElement>(null);

  const scrollToBottom = useCallback(() => {
    messagesEndRef.current?.scrollIntoView({ behavior: "smooth" });
  }, []);

  useEffect(() => {
    scrollToBottom();
  }, [messages, isTyping, scrollToBottom]);

  // Handle ESC key for closing mobile sidebar
  useEffect(() => {
    const handleEscapeKey = (event: KeyboardEvent) => {
      if (event.key === "Escape" && showMobileSidebar) {
        setShowMobileSidebar(false);
      }
    };

    document.addEventListener("keydown", handleEscapeKey);
    return () => document.removeEventListener("keydown", handleEscapeKey);
  }, [showMobileSidebar, setShowMobileSidebar]);

  const generateUniqueId = useCallback(() => {
    return `${Date.now()}-${Math.random().toString(36).substr(2, 9)}`;
  }, []);

  const addMessage = useCallback((
    text: string,
    isBot: boolean,
    component?: "url-form" | "confirmation" | "recommendations" | "smart-questions"
  ) => {
    const newMessage: Message = {
      id: generateUniqueId(),
      text,
      isBot,
      timestamp: new Date(),
      component,
    };
    setMessages((prev) => [...prev, newMessage]);
  }, [generateUniqueId]);

  const simulateTyping = useCallback(async (callback: () => void, delay: number = 1500) => {
    setIsTyping(true);
    await new Promise((resolve) => setTimeout(resolve, delay));
    setIsTyping(false);
    callback();
  }, []);

  const handleURLSubmit = useCallback(async (url: string) => {
    addMessage(url, false);
    setChatState("analyzing");

    await simulateTyping(() => {
      addMessage(
        "Perfect! I'm analyzing your website now. This may take a moment while I extract key information about your content, audience, and preferences...",
        true
      );
    });

    try {
      const response = await fetch("/api/scrape", {
        method: "POST",
        headers: { "Content-Type": "application/json" },
        body: JSON.stringify({ url }),
      });

      const result = await response.json();

      if (result.success) {
        setWebsiteData(result.data);
        setChatState("confirmation");
        await simulateTyping(() => {
          addMessage(
            "Great! I've extracted key information from your website. Please confirm if this looks accurate:",
            true,
            "confirmation"
          );
        }, 2500);
      } else {
        throw new Error(result.error);
      }
    } catch (error) {
      console.error("Error analyzing website:", error);
      addMessage(
        "I encountered an issue analyzing your website. Let me use some sample data to continue the demo.",
        true
      );

      const mockData = {
        url,
        themes: ["travel", "photography", "adventure", "culture", "food"],
        hints: [
          "visual-content-creator",
          "photographer",
          "social-media-creator",
        ],
        contentType: "Travel Photography",
        socialLinks: [
          { platform: "Instagram", url: "https://instagram.com/example" },
        ],
        title: "Creative Portfolio",
        description: "Travel and lifestyle content creator",
      };
      setWebsiteData(mockData);
      setChatState("confirmation");
      await simulateTyping(() => {
        addMessage(
          "Here's what I found about your content. Please confirm if this looks accurate:",
          true,
          "confirmation"
        );
      }, 1500);
    }
  }, [addMessage, simulateTyping]);

  const handleDataConfirmation = useCallback(async (confirmed: boolean) => {
    if (confirmed) {
      addMessage("Yes, this information is accurate.", false);
      setChatState("profiling");

      await simulateTyping(() => {
        addMessage(
          "Excellent! Now I'm creating your taste profile using AI analysis. This helps me understand your cultural preferences and content style...",
          true
        );
      });

      try {
        if (!websiteData) throw new Error("Website data is missing");
        const response = await fetch("/api/profile-taste", {
          method: "POST",
          headers: { "Content-Type": "application/json" },
          body: JSON.stringify({
            themes: websiteData.themes,
            hints: websiteData.hints,
            contentType: websiteData.contentType,
            socialLinks: websiteData.socialLinks,
          }),
        });

        const result = await response.json();

        if (result.success) {
          setTasteProfile(result.data);
          
<<<<<<< HEAD
          // Load dynamic questions based on user context
          console.log('🧠 QUESTIONS: Loading dynamic questions for user...');
          try {
            const userContext = {
              themes: websiteData.themes,
              contentType: websiteData.contentType,
              hints: websiteData.hints,
              socialLinks: websiteData.socialLinks,
              audienceLocation: websiteData.location || 'Global',
              previousAnswers: {}
            };
            
            const questions = await dynamicQuestionService.generateQuestionsForUser(userContext);
            setDynamicQuestions(questions);
            setQuestionsLoaded(true);
            console.log(`✅ QUESTIONS: Loaded ${questions.length} dynamic questions`);
            
            setChatState("questions");
            setCurrentQuestionIndex(0);
            await simulateTyping(() => {
              addMessage(
                `Perfect! I've created your taste profile based on your ${websiteData.contentType} content. Now I'll ask you smart questions that adapt to your answers:`,
                true
              );
              addMessage("Let's start with your budget-aware travel planning:", true, "questions");
            }, 2000);
          } catch (questionError) {
            console.error("Error loading dynamic questions:", questionError);
            // Fallback to basic questions
            const fallbackQuestions = await dynamicQuestionService.generateQuestionsForUser({
              themes: ['travel'],
              contentType: 'Mixed',
              hints: [],
              socialLinks: [],
              audienceLocation: 'Global'
            });
            setDynamicQuestions(fallbackQuestions);
            setQuestionsLoaded(true);
            
            setChatState("questions");
            setCurrentQuestionIndex(0);
            await simulateTyping(() => {
              addMessage(
                "Perfect! I've created your taste profile. Now I'll ask you smart questions that adapt to your budget and preferences:",
                true
              );
              addMessage("Let's start with your travel planning:", true, "questions");
            }, 2000);
          }
        } else {
          throw new Error(result.error);
        }
      } catch (error) {
        console.error("Error creating taste profile:", error);
        
        // Load fallback questions even when taste profiling fails
        try {
          const fallbackQuestions = await dynamicQuestionService.generateQuestionsForUser({
            themes: websiteData?.themes || ['travel'],
            contentType: websiteData?.contentType || 'Mixed',
            hints: websiteData?.hints || [],
            socialLinks: websiteData?.socialLinks || [],
            audienceLocation: 'Global'
          });
          setDynamicQuestions(fallbackQuestions);
          setQuestionsLoaded(true);
          
=======
>>>>>>> 5a1f6e60
          setChatState("questions");
          await simulateTyping(() => {
            addMessage(
              `Perfect! I've created your taste profile based on your ${websiteData.contentType} content. Now I'll ask you smart questions that adapt to your answers:`,
              true
            );
<<<<<<< HEAD
            addMessage("Let's start with your travel planning:", true, "questions");
          }, 1500);
        } catch (fallbackError) {
          console.error("Error loading fallback questions:", fallbackError);
          setChatState("questions");
          setQuestionsLoaded(false);
        }
=======
            addMessage("Let's start with your budget-aware travel planning:", true, "smart-questions");
          }, 2000);
        } else {
          throw new Error(result.error);
        }
      } catch (error) {
        console.error("Error creating taste profile:", error);
        
        setChatState("questions");
        await simulateTyping(() => {
          addMessage(
            "Great! Now let me ask you smart questions that adapt to your preferences:",
            true
          );
          addMessage("Let's start with your travel planning:", true, "smart-questions");
        }, 1500);
>>>>>>> 5a1f6e60
      }
    }
  }, [addMessage, simulateTyping, websiteData]);

  const handleUserConfirmation = async (confirmed: boolean) => {
    if (confirmed) {
      setChatState("questions");
      setCurrentQuestionIndex(0);
      await simulateTyping(() => {
        addMessage(
          "Great! Now let me ask you a few questions to personalize your recommendations:",
          true
        );
        addMessage(questions[0].text, true, "questions");
      }, 1500);
    } else {
      addMessage("The information needs corrections.", false);
      await simulateTyping(() => {
        addMessage(
          "No problem! For this demo, let me continue with the analysis. In the full version, you'd be able to correct any details.",
          true
        );
      }, 2000);
      
      setChatState("questions");
      setCurrentQuestionIndex(0);
      await simulateTyping(() => {
        addMessage(questions[0].text, true, "questions");
      }, 1000);
    }
  };


  const generateRecommendations = useCallback(async (finalAnswers: UserAnswers) => {
    setChatState("generating");
    await simulateTyping(() => {
      addMessage(
        "Perfect! I have all the information I need. Now I'm generating your personalized travel recommendations using AI analysis of taste vectors, creator communities, and brand partnerships...",
        true
      );
    });

    // Show loading progress messages
    setTimeout(() => {
      if (chatState === "generating") {
        addMessage("🔍 Analyzing your taste profile and content preferences...", true);
      }
    }, 2000);

    setTimeout(() => {
      if (chatState === "generating") {
        addMessage("🌍 Finding destinations that match your budget and style...", true);
      }
    }, 4000);

    setTimeout(() => {
      if (chatState === "generating") {
        addMessage("👥 Checking creator communities and collaboration opportunities...", true);
      }
    }, 6000);

    try {
      const response = await fetch("/api/recommendations", {
        method: "POST",
        headers: { "Content-Type": "application/json" },
        body: JSON.stringify({
          tasteVector: tasteProfile?.tasteVector || {
            adventure: 0.7,
            culture: 0.6,
            luxury: 0.4,
            food: 0.8,
            nature: 0.5,
            urban: 0.3,
            budget: 0.6,
          },
          userPreferences: {
            budget: finalAnswers.budget?.replace("$", "") || "1000-2500",
            duration: finalAnswers.duration || "4-7 days",
            style: finalAnswers.style?.toLowerCase() || "adventure",
            contentFocus: finalAnswers.contentFocus?.toLowerCase() || "photography",
            climate: finalAnswers.climate || ["No preference"],
          },
          websiteData: websiteData,
        }),
      });

      const result = await response.json();

      if (result.recommendations) {
        setRecommendations({
          ...result,
          qloo: {
            confidence: tasteProfile?.confidence,
            culturalAffinities: tasteProfile?.culturalAffinities,
            personalityTraits: tasteProfile?.personalityTraits,
          },
        });
        setChatState("recommendations");
        await simulateTyping(() => {
          addMessage(
            "Here are your top travel destination recommendations optimized for content creation and monetization:",
            true,
            "recommendations"
          );
        }, 3000);
      } else {
        console.warn("No recommendations received from API, using fallback");
        throw new Error("No recommendations received");
      }
    } catch (error) {
      console.error("Error generating recommendations:", error);
      
      // Show fallback message  
      const budgetRange = finalAnswers.budget || "mid-range";
      const duration = finalAnswers.duration || "7 days";
      addMessage(`I encountered a temporary issue with the recommendation service. Based on your ${budgetRange} budget for ${duration}, let me provide you with some excellent curated recommendations that perfectly match your preferences!`, true);
      
      // Generate smart fallback based on user preferences
      const smartFallbackRecommendations = generateSmartFallbackRecommendations(finalAnswers, websiteData);
      
      // Check if we have any recommendations to show
      if (!smartFallbackRecommendations || smartFallbackRecommendations.length === 0) {
        addMessage(
          `I apologize, but I'm unable to generate travel recommendations at the moment due to temporary service issues. This could be due to:\n\n• **Qloo API**: Authentication or rate limits\n• **Gemini AI**: Daily quota exceeded (429 errors)\n• **YouTube/Instagram APIs**: Missing tokens or bad requests\n• **Network connectivity issues**\n\nYour preferences have been saved:\n• Budget: ${finalAnswers.budget}\n• Duration: ${finalAnswers.duration}\n• Style: ${finalAnswers.style || 'Not specified'}\n\n**What you can do:**\n• Wait a few minutes and try again\n• Check the [Health Status](/api/health-check) \n• Clear cache and retry\n\nWould you like me to help you with travel planning questions instead?`,
          true
        );
        setChatState("initial");
        return;
      }
      
      // Set fallback recommendations data
      const fallbackRecommendations = {
        recommendations: smartFallbackRecommendations,
        totalCount: smartFallbackRecommendations.length,
        metadata: {
          fallback: true,
          processingTime: Date.now(),
          apiVersion: 'fallback-v1',
          message: 'Using cached recommendations due to temporary service issue'
        }
      };
      
      setRecommendations(fallbackRecommendations);
      setChatState("recommendations");
      await simulateTyping(() => {
        addMessage(
          "Here are your personalized travel recommendations:",
          true,
          "recommendations"
        );
      }, 2000);
    }
  }, [addMessage, simulateTyping, tasteProfile, websiteData]);

  // Generate smart fallback recommendations based on user preferences
  const generateSmartFallbackRecommendations = useCallback((answers: UserAnswers, websiteData: any) => {
    const budget = answers.budget || "1000-2500";
    const duration = answers.duration || "7 days";
    const style = answers.style || "mid-range";
    const contentFocus = answers.contentFocus || "mixed";
    const climate = Array.isArray(answers.climate) ? answers.climate : [answers.climate || "temperate"];
    
    const budgetNum = parseInt(budget.replace(/[^0-9]/g, '')) || 1500;
    const isBudget = budgetNum < 1000;
    const isLuxury = budgetNum > 3000;
    
    // Define recommendation pools based on different criteria
    const budgetRecommendations = [
      {
        id: 1,
        destination: "Bali, Indonesia",
        country: "Indonesia",
        matchScore: 92,
        image: "https://images.pexels.com/photos/2474690/pexels-photo-2474690.jpeg?auto=compress&cs=tinysrgb&w=400",
        highlights: [
          "Perfect for adventure & cultural content creation",
          "180+ active travel creators in region",
          "Incredible value for money"
        ],
        budget: { range: `$500 - $800 for ${duration}` },
        tags: ["budget-friendly", "adventure", "culture", "instagram-worthy"],
        bestMonths: ["April-May", "September-October"]
      },
      {
        id: 2,
        destination: "Vietnam",
        country: "Vietnam", 
        matchScore: 88,
        image: "https://images.pexels.com/photos/1534630/pexels-photo-1534630.jpeg?auto=compress&cs=tinysrgb&w=400",
        highlights: [
          "Amazing street food culture for content",
          "Ultra budget-friendly destination", 
          "Growing creator community"
        ],
        budget: { range: `$400 - $600 for ${duration}` },
        tags: ["ultra-budget", "food", "adventure", "culture"],
        bestMonths: ["March-May", "September-November"]
      },
      {
        id: 3,
        destination: "Guatemala",
        country: "Guatemala",
        matchScore: 85,
        image: "https://images.pexels.com/photos/323775/pexels-photo-323775.jpeg?auto=compress&cs=tinysrgb&w=400",
        highlights: [
          "Hidden gem for budget travelers",
          "Rich Mayan culture perfect for content",
          "Stunning volcanic landscapes"
        ],
        budget: { range: `$350 - $550 for ${duration}` },
        tags: ["budget", "culture", "adventure", "hidden-gem"],
        bestMonths: ["November-April"]
      }
    ];

    const midRangeRecommendations = [
      {
        id: 1,
        destination: "Portugal",
        country: "Portugal",
        matchScore: 90,
        image: "https://images.pexels.com/photos/2474690/pexels-photo-2474690.jpeg?auto=compress&cs=tinysrgb&w=400",
        highlights: [
          "Perfect European destination for creators",
          "Great balance of culture and cost",
          "Growing digital nomad community"
        ],
        budget: { range: `$1000 - $1500 for ${duration}` },
        tags: ["europe", "culture", "mid-range", "digital-nomad"],
        bestMonths: ["May-June", "September-October"]
      },
      {
        id: 2,
        destination: "Mexico",
        country: "Mexico",
        matchScore: 87,
        image: "https://images.pexels.com/photos/1534630/pexels-photo-1534630.jpeg?auto=compress&cs=tinysrgb&w=400",
        highlights: [
          "Incredible value and diverse content opportunities",
          "Rich culture and amazing food scene",
          "Large creator community"
        ],
        budget: { range: `$800 - $1200 for ${duration}` },
        tags: ["culture", "food", "mid-range", "adventure"],
        bestMonths: ["November-April"]
      },
      {
        id: 3,
        destination: "Japan",
        country: "Japan",
        matchScore: 85,
        image: "https://images.pexels.com/photos/323775/pexels-photo-323775.jpeg?auto=compress&cs=tinysrgb&w=400",
        highlights: [
          "Unique culture perfect for content",
          "Incredible food and experiences",
          "High engagement potential"
        ],
        budget: { range: `$1200 - $2000 for ${duration}` },
        tags: ["culture", "food", "unique", "high-engagement"],
        bestMonths: ["March-May", "September-November"]
      }
    ];

    const luxuryRecommendations = [
      {
        id: 1,
        destination: "Dubai, UAE",
        country: "United Arab Emirates",
        matchScore: 88,
        image: "https://images.pexels.com/photos/323775/pexels-photo-323775.jpeg?auto=compress&cs=tinysrgb&w=400",
        highlights: [
          "Ultimate luxury content creation destination",
          "200+ influencers & brand partnerships",
          "Year-round content opportunities"
        ],
        budget: { range: `$2500 - $4000 for ${duration}` },
        tags: ["luxury", "modern", "desert", "shopping"],
        bestMonths: ["November-March"]
      },
      {
        id: 2,
        destination: "Switzerland",
        country: "Switzerland",
        matchScore: 90,
        image: "https://images.pexels.com/photos/2474690/pexels-photo-2474690.jpeg?auto=compress&cs=tinysrgb&w=400",
        highlights: [
          "Premium mountain adventure content",
          "Stunning alpine landscapes",
          "High-quality travel experiences"
        ],
        budget: { range: `$3000 - $5000 for ${duration}` },
        tags: ["luxury", "adventure", "premium", "alpine"],
        bestMonths: ["June-September"]
      },
      {
        id: 3,
        destination: "New Zealand",
        country: "New Zealand", 
        matchScore: 86,
        image: "https://images.pexels.com/photos/1534630/pexels-photo-1534630.jpeg?auto=compress&cs=tinysrgb&w=400",
        highlights: [
          "Adventure capital of the world",
          "Incredible natural landscapes",
          "Perfect for outdoor content"
        ],
        budget: { range: `$2800 - $4500 for ${duration}` },
        tags: ["adventure", "nature", "premium", "outdoor"],
        bestMonths: ["December-March", "September-November"]
      }
    ];

    // Select appropriate recommendation pool
    let selectedPool = midRangeRecommendations;
    if (isBudget) {
      selectedPool = budgetRecommendations;
    } else if (isLuxury) {
      selectedPool = luxuryRecommendations;
    }

    // Update budget ranges to reflect user's actual budget
    const userBudgetMin = Math.max(budgetNum * 0.6, 300);  // At least 60% of budget or $300
    const userBudgetMax = Math.min(budgetNum * 1.2, budgetNum + 1000);  // Up to 120% of budget or +$1000

    // Add creator details and engagement info to each recommendation
    return selectedPool.map((rec, index) => ({
      ...rec,
      budget: {
        ...rec.budget,
        range: `$${Math.floor(userBudgetMin)} - $${Math.floor(userBudgetMax)} for ${duration}`,
        breakdown: `Accommodation: $${Math.floor(userBudgetMin * 0.4)}-${Math.floor(userBudgetMax * 0.4)}/night • Food: $${Math.floor(userBudgetMin * 0.3 / 7)}-${Math.floor(userBudgetMax * 0.3 / 7)}/day • Activities: $${Math.floor(userBudgetMin * 0.3 / 7)}-${Math.floor(userBudgetMax * 0.3 / 7)}/day`,
        costEfficiency: budgetNum > 3000 ? "Premium experience within budget" : budgetNum > 1500 ? "Excellent value for money" : "Great budget-friendly option"
      },
      engagement: { potential: "High" },
      creatorDetails: {
        totalActiveCreators: Math.floor(Math.random() * 100) + 50,
        topCreators: [
          { name: `${rec.destination.split(',')[0]}Explorer`, followers: "65K", niche: "Travel", collaboration: "Available" }
        ],
        collaborationOpportunities: ["Creator meetups", "Brand partnerships", "Cultural exchanges"]
      }
    }));
  }, []);

  const handleSmartQuestionsComplete = useCallback(async (answers: Record<string, any>) => {
    setUserAnswers(answers);
    addMessage("Thanks for answering all the questions! Your answers will help me create perfect recommendations.", false);
    
    console.log('🎯 Smart questions completed with answers:', answers);
    
    // Ensure we have a proper format for recommendations API
    const formattedAnswers = {
      budget: answers.budget || "1000-2500",
      duration: answers.duration || "7 days", 
      style: answers.style || "mid-range",
      contentFocus: answers.contentFormat || "mixed",
      climate: answers.climate || ["No preference"]
    };
    
    await generateRecommendations(formattedAnswers);
  }, [generateRecommendations, addMessage]);


  const handleSendMessage = useCallback(async () => {
    if (!inputValue.trim()) return;

    const userMessage = inputValue.trim();
    setInputValue("");
    addMessage(userMessage, false);

    setIsTyping(true);

    try {
      const response = await fetch("/api/gemini-chat", {
        method: "POST",
        headers: {
          "Content-Type": "application/json",
        },
        body: JSON.stringify({
          message: userMessage,
          context: {
            chatState,
            websiteData,
            recommendations: recommendations?.recommendations || [],
            userAnswers,
          },
        }),
      });

      const data = await response.json();

      if (data.success && data.message) {
        setIsTyping(false);
        addMessage(data.message, true);
      } else {
        throw new Error(data.error || "Failed to get AI response");
      }
    } catch (error) {
      console.error("Error calling Gemini API:", error);
      setIsTyping(false);
      addMessage(
        "I apologize, but I'm having trouble connecting to my AI service right now. Please try again in a moment.",
        true
      );
    }
  }, [inputValue, addMessage, chatState, websiteData, recommendations, userAnswers]);

  const handleKeyPress = useCallback((event: React.KeyboardEvent) => {
    if (event.key === "Enter" && !event.shiftKey) {
      event.preventDefault();
      handleSendMessage();
    }
  }, [handleSendMessage]);

  const handleSendReport = useCallback(async () => {
    if (!email) return;
    
    try {
      const res = await fetch('/api/send-report', {
        method: 'POST',
        headers: { 'Content-Type': 'application/json' },
        body: JSON.stringify({
          email,
          recommendations: recommendations?.recommendations || [],
          userProfile: userAnswers,
          websiteData: websiteData || {
            url: '',
            themes: [],
            hints: [],
            contentType: '',
            socialLinks: [],
            title: '',
            description: ''
          },
          userName: email.split('@')[0],
        }),
      });
      
      const data = await res.json();
      
      if (data.success) {
        setReportSent(true);
        addMessage("Great! Your personalized travel report has been sent to your email. Check your inbox (and spam folder) for the PDF attachment. You can continue chatting to explore more destinations or ask any questions!", true);
        setTimeout(() => {
          setShowEmailSection(false);
        }, 5000);
      } else {
        throw new Error(data.error || 'Failed to send report');
      }
    } catch (error) {
      console.error('Error sending report:', error);
      addMessage(`Sorry, there was an issue sending your report: ${error instanceof Error ? error.message : 'Unknown error'}. Please try again or contact support.`, true);
    }
  }, [email, recommendations, userAnswers, websiteData, addMessage]);

  const quickActions = useMemo(() => [
    { text: "Compare destinations", icon: "🔄", short: "Compare" },
    { text: "Budget breakdown", icon: "💰", short: "Budget" }, 
    { text: "Best time to visit", icon: "📅", short: "Best time" },
    { text: "Creator opportunities", icon: "🎯", short: "Creator" }
  ], []);

  return (
    <div className="flex h-full bg-background">
      {/* Mobile Sidebar Overlay */}
      {showMobileSidebar && (
        <div className="lg:hidden fixed inset-0 z-50">
          {/* Backdrop */}
          <div 
            className="absolute inset-0 bg-black/50 backdrop-blur-sm animate-fade-in"
            onClick={() => setShowMobileSidebar(false)}
          />
          
          {/* Sidebar Panel */}
          <div className="absolute left-0 top-0 h-full w-72 bg-card border-r border-border/40 shadow-2xl animate-slide-in-left">
            {/* Close Button */}
            <div className="absolute top-3 right-3 z-10">
              <Button
                variant="ghost"
                size="icon"
                className="h-8 w-8 rounded-full bg-background/80 hover:bg-background border border-border/50"
                onClick={() => setShowMobileSidebar(false)}
              >
                <X className="h-4 w-4" />
              </Button>
            </div>
            
            <SidebarContent
              chatState={chatState}
              currentQuestionIndex={0}
              questions={[]}
              messages={messages}
              websiteData={websiteData}
              tasteProfile={tasteProfile}
              reportSent={reportSent}
              email={email}
              setInputValue={setInputValue}
              handleSendMessage={handleSendMessage}
              setShowEmailSection={setShowEmailSection}
            />
          </div>
        </div>
      )}
      
      {/* Desktop Sidebar */}
      <div className="hidden lg:flex flex-col w-72 xl:w-80 bg-card/60 backdrop-blur-lg border-r border-border/40 shadow-lg h-full flex-shrink-0">
        <SidebarContent
          chatState={chatState}
          currentQuestionIndex={0}
          questions={[]}
          messages={messages}
          websiteData={websiteData}
          tasteProfile={tasteProfile}
          reportSent={reportSent}
          email={email}
          setInputValue={setInputValue}
          handleSendMessage={handleSendMessage}
          setShowEmailSection={setShowEmailSection}
        />
      </div>

      {/* Main Chat Area */}
      <div className="flex flex-col flex-1 max-w-[100vw]">
        {/* Chat Messages Area */}
        <div className="flex-1 overflow-y-auto scrollbar-thin overscroll-contain">
          <div className="w-full max-w-3xl mx-auto px-4 py-4 sm:px-6 sm:py-6 lg:px-8 lg:py-8">
            <div className="space-y-4">
              {messages.map((message, index) => (
                <React.Fragment key={message.id}>
                  <div
                    className={`flex items-start gap-2 sm:gap-3 animate-fade-in ${
                      message.isBot ? "justify-start" : "justify-end"
                    }`}
                    style={{ animationDelay: `${index * 100}ms` }}
                  >
                    {message.isBot && (
                      <div className="flex-shrink-0 w-8 h-8 rounded-full bg-gradient-to-br from-primary/10 to-primary/5 border border-primary/20 flex items-center justify-center shadow-sm">
                        <Bot className="h-4 w-4 text-primary" />
                      </div>
                    )}

                    <div className={`group relative ${message.isBot ? 'max-w-[90%] sm:max-w-[85%] md:max-w-[80%]' : 'max-w-[85%] sm:max-w-[80%] md:max-w-[70%]'}`}>
                      <div
                        className={`
                          px-4 py-3 shadow-sm transition-all duration-150 hover:shadow-md
                          ${message.isBot
                            ? "bg-card/90 backdrop-blur-sm border border-border/40 rounded-2xl rounded-bl-sm text-foreground"
                            : "bg-gradient-to-br from-primary to-primary/90 rounded-2xl rounded-br-sm text-primary-foreground shadow-primary/10"
                          }
                        `}
                      >
                        {message.isBot && (
                          <div className="flex items-center gap-1.5 mb-2 opacity-60">
                            <Wand2 className="h-3 w-3" />
                            <span className="text-xs font-medium">AI Assistant</span>
                          </div>
                        )}
                        
                        <div className="text-sm leading-relaxed">
                          {renderMarkdown(message.text)}
                        </div>
                      </div>
                      
                      <div className={`mt-1 opacity-0 group-hover:opacity-100 transition-opacity duration-200 ${
                        message.isBot ? "text-left ml-1" : "text-right mr-1"
                      }`}>
                        <span className="text-xs text-muted-foreground">
                          {message.timestamp.toLocaleTimeString([], { hour: '2-digit', minute: '2-digit' })}
                        </span>
                      </div>
                    </div>

                    {!message.isBot && (
                      <div className="flex-shrink-0 w-8 h-8 rounded-full bg-gradient-to-br from-primary to-primary/80 border border-primary/30 flex items-center justify-center shadow-sm">
                        <User className="h-4 w-4 text-white" />
                      </div>
                    )}
                  </div>

                  {/* Component renders */}
                  {message.component === "url-form" &&
                    chatState === "initial" && (
                      <URLForm onSubmit={handleURLSubmit} />
                    )}

                  {message.component === "confirmation" &&
                    chatState === "confirmation" &&
                    websiteData && (
                      <ConfirmationScreen
                        data={websiteData}
                        onConfirm={handleDataConfirmation}
                      />
                    )}

                  {message.component === "smart-questions" && message.isBot && websiteData && chatState === "questions" && index === messages.length - 1 && (
                    <SmartQuestionFlow
                      websiteData={websiteData}
                      onComplete={handleSmartQuestionsComplete}
                    />
                  )}

                  {/* Loading state for recommendations */}
                  {chatState === "generating" && index === messages.length - 1 && (
                    <div className="mt-6 w-full animate-fade-in">
                      <div className="bg-gradient-to-r from-primary/5 to-primary/10 border border-primary/20 rounded-xl p-6 text-center">
                        <div className="flex items-center justify-center gap-3 mb-4">
                          <div className="w-8 h-8 border-4 border-primary/30 border-t-primary rounded-full animate-spin"></div>
                          <div className="text-lg font-semibold text-primary">Generating Recommendations</div>
                        </div>
                        <div className="space-y-2 text-sm text-muted-foreground">
                          <div className="flex items-center justify-center gap-2">
                            <div className="w-2 h-2 bg-primary/50 rounded-full animate-pulse"></div>
                            <span>Analyzing your preferences...</span>
                          </div>
                          <div className="flex items-center justify-center gap-2">
                            <div className="w-2 h-2 bg-primary/50 rounded-full animate-pulse" style={{animationDelay: '0.2s'}}></div>
                            <span>Finding perfect destinations...</span>
                          </div>
                          <div className="flex items-center justify-center gap-2">
                            <div className="w-2 h-2 bg-primary/50 rounded-full animate-pulse" style={{animationDelay: '0.4s'}}></div>
                            <span>Checking creator communities...</span>
                          </div>
                        </div>
                        <div className="mt-4 text-xs text-muted-foreground">
                          This may take a few moments while we create your personalized report
                        </div>
                      </div>
                    </div>
                  )}

                  {message.component === "recommendations" &&
                    chatState === "recommendations" && recommendations?.recommendations && (
                      <div className="mt-3 sm:mt-4 w-full">
                        {recommendations?.recommendations?.length > 0 && (
                          <>
                            <div className="flex flex-col gap-1 sm:gap-2 mb-3 sm:mb-4">
                              <h3 className="text-base sm:text-lg font-bold bg-gradient-to-r from-primary to-primary/70 bg-clip-text text-transparent">
                                Your Travel Recommendations
                              </h3>
                              <p className="text-xs text-muted-foreground">
                                Swipe to explore • {recommendations.recommendations.length} destinations curated for you
                              </p>
                            </div>
                            
                            {/* Mobile/Tablet Cards */}
                            <div className="lg:hidden">
                              <Swiper
                                modules={[Pagination]}
                                spaceBetween={16}
                                slidesPerView={1.1}
                                pagination={{ clickable: true, dynamicBullets: true }}
                                breakpoints={{
                                  480: { slidesPerView: 1.25 },
                                  640: { slidesPerView: 1.5 },
                                }}
                                className="w-full pb-6"
                              >
                                {recommendations.recommendations.map((rec: Recommendation, i: number) => (
                                  <SwiperSlide key={i} className="!w-auto">
                                    <DestinationCard rec={rec} rank={i + 1} />
                                  </SwiperSlide>
                                ))}
                              </Swiper>
                            </div>

                            {/* Desktop Grid */}
                            <div className="hidden lg:block">
                              <div className="grid grid-cols-3 gap-6">
                                {recommendations.recommendations.map((rec: Recommendation, i: number) => (
                                  <div
                                    key={i}
                                    className="group bg-card border border-border/50 rounded-xl overflow-hidden shadow-sm hover:shadow-lg transition-all duration-300"
                                  >
                                    <div className="relative overflow-hidden h-48">
                                      {rec.image && (
                                        <Image 
                                          src={rec.image} 
                                          alt={rec.destination}
                                          width={400}
                                          height={192}
                                          className="w-full h-full object-cover group-hover:scale-110 transition-transform duration-500" 
                                        />
                                      )}
                                      <div className="absolute inset-0 bg-gradient-to-t from-black/60 via-black/20 to-transparent" />
                                      <div className="absolute top-3 right-3 flex gap-2">
                                        <span className="bg-white/90 backdrop-blur-sm text-primary text-sm font-bold px-3 py-1 rounded-full shadow-lg">
                                          #{i + 1}
                                        </span>
                                        {(rec as any).matchScore && (
                                          <span className="bg-emerald-500/90 backdrop-blur-sm text-white text-xs font-bold px-2 py-1 rounded-full shadow-lg">
                                            {(rec as any).matchScore}% Match
                                          </span>
                                        )}
                                      </div>
                                      <div className="absolute bottom-3 left-3 right-3">
                                        <h4 className="font-bold text-lg xl:text-xl text-white drop-shadow-lg">
                                          {rec.destination}
                                        </h4>
                                      </div>
                                    </div>
                                    
                                    <div className="p-4 space-y-3">
                                      {rec.highlights && rec.highlights.length > 0 && (
                                        <div className="space-y-1">
                                          {rec.highlights.slice(0, 3).map((highlight, idx) => (
                                            <p key={idx} className="text-sm text-muted-foreground flex items-start gap-2">
                                              <span className="text-primary mt-0.5">•</span>
                                              <span className="leading-relaxed">{highlight}</span>
                                            </p>
                                          ))}
                                        </div>
                                      )}
                                      
                                      <div className="space-y-2">
                                        {rec.budget?.range && (
                                          <div className="flex items-center gap-2 p-2 bg-muted/30 rounded-lg">
                                            <span className="text-base">💰</span>
                                            <div className="flex-1">
                                              <p className="text-xs text-muted-foreground">Budget</p>
                                              <p className="text-sm font-medium">{rec.budget.range}</p>
                                            </div>
                                          </div>
                                        )}
                                        {rec.engagement?.potential && (
                                          <div className="flex items-center gap-2 p-2 bg-muted/30 rounded-lg">
                                            <span className="text-base">📈</span>
                                            <div className="flex-1">
                                              <p className="text-xs text-muted-foreground">Engagement</p>
                                              <p className="text-sm font-medium">{rec.engagement.potential}</p>
                                            </div>
                                          </div>
                                        )}
                                        {rec.bestMonths && rec.bestMonths.length > 0 && (
                                          <div className="flex items-center gap-2 p-2 bg-muted/30 rounded-lg">
                                            <span className="text-base">📅</span>
                                            <div className="flex-1">
                                              <p className="text-xs text-muted-foreground">Best Time</p>
                                              <p className="text-sm font-medium">{rec.bestMonths.join(', ')}</p>
                                            </div>
                                          </div>
                                        )}
                                      </div>

                                      {rec.creatorDetails && (
                                        <div className="p-3 bg-gradient-to-br from-primary/10 to-primary/5 rounded-lg border border-primary/20">
                                          <div className="flex items-center justify-between mb-2">
                                            <span className="text-sm font-bold text-primary">
                                              🎯 Creator Hub
                                            </span>
                                            <span className="text-xs font-semibold bg-primary/20 text-primary px-2 py-0.5 rounded-full">
                                              {rec.creatorDetails.totalActiveCreators}+ Active
                                            </span>
                                          </div>
                                          
                                          {rec.creatorDetails.topCreators.slice(0, 1).map((creator, idx) => (
                                            <div key={idx} className="bg-background/60 p-2 rounded-lg">
                                              <div className="text-sm font-semibold text-foreground">{creator.name}</div>
                                              <div className="text-xs text-muted-foreground">{creator.niche} • {creator.followers}</div>
                                            </div>
                                          ))}
                                          
                                          {rec.creatorDetails.collaborationOpportunities && (
                                            <div className="mt-2 pt-2 border-t border-primary/10">
                                              <p className="text-xs text-muted-foreground">Opportunities:</p>
                                              <div className="flex flex-wrap gap-1 mt-1">
                                                {rec.creatorDetails.collaborationOpportunities.slice(0, 2).map((opp, idx) => (
                                                  <span key={idx} className="text-xs bg-primary/10 text-primary px-2 py-0.5 rounded-full">
                                                    {opp}
                                                  </span>
                                                ))}
                                              </div>
                                            </div>
                                          )}
                                        </div>
                                      )}

                                      {/* Brand Partnership Section */}
                                      {rec.creatorDetails && (
                                        <div className="p-3 bg-gradient-to-br from-orange-50 to-orange-100 rounded-lg border border-orange-200">
                                          <div className="flex items-center gap-2 mb-2">
                                            <span className="text-sm font-bold text-orange-700">
                                              🤝 Brand Partnerships
                                            </span>
                                            <span className="text-xs bg-orange-200 text-orange-700 px-2 py-0.5 rounded-full">
                                              3+ Available
                                            </span>
                                          </div>
                                          
                                          <div className="space-y-1">
                                            <div className="flex items-center justify-between text-xs">
                                              <span className="text-orange-600">Tourism Board</span>
                                              <span className="bg-green-100 text-green-700 px-2 py-0.5 rounded-full">Active</span>
                                            </div>
                                            <div className="flex items-center justify-between text-xs">
                                              <span className="text-orange-600">Local Hotels</span>
                                              <span className="bg-blue-100 text-blue-700 px-2 py-0.5 rounded-full">Available</span>
                                            </div>
                                          </div>
                                        </div>
                                      )}
                                      
                                      {rec.tags && rec.tags.length > 0 && (
                                        <div className="flex flex-wrap gap-1.5 pt-2">
                                          {rec.tags.slice(0, 4).map((tag: string) => (
                                            <span key={tag} className="bg-secondary/50 text-secondary-foreground text-xs px-2 py-0.5 rounded-full">
                                              #{tag}
                                            </span>
                                          ))}
                                        </div>
                                      )}
                                    </div>
                                  </div>
                                ))}
                              </div>
                            </div>
                          </>
                        )}
                      </div>
                    )}
                </React.Fragment>
              ))}

              {isTyping && (
                <div className="flex items-start gap-3 justify-start animate-fade-in">
                  <div className="flex-shrink-0 w-8 h-8 rounded-full bg-gradient-to-br from-primary/10 to-primary/5 border border-primary/20 flex items-center justify-center shadow-sm">
                    <Bot className="h-4 w-4 text-primary" />
                  </div>
                  <div className="bg-card/90 backdrop-blur-sm border border-border/40 px-4 py-3 rounded-2xl rounded-bl-sm shadow-sm max-w-[200px]">
                    <div className="flex items-center gap-1.5 mb-2 opacity-60">
                      <Wand2 className="h-3 w-3" />
                      <span className="text-xs font-medium">AI Assistant</span>
                    </div>
                    <TypingIndicator />
                  </div>
                </div>
              )}
              <div ref={messagesEndRef} />
            </div>
          </div>
        </div>

        {/* Bottom Input Area */}
        <div className="flex-none bg-background">
          <div className="w-full max-w-3xl mx-auto px-4 sm:px-6 lg:px-8">
            <div className="py-4 space-y-3">
              {chatState === "recommendations" && showEmailSection && (
                <div className="transition-all duration-300 ease-in-out">
                  {!reportSent ? (
                    <div id="email-report-section" className="bg-card border border-border/50 rounded-xl p-4 transition-all duration-300">
                      <div className="flex items-start justify-between mb-3 gap-2">
                        <div className="flex items-start gap-3 flex-1 min-w-0">
                          <Mail className="h-5 w-5 text-primary flex-shrink-0 mt-0.5" />
                          <div className="flex-1 min-w-0">
                            <h4 className="font-semibold text-base text-foreground">
                              Get Your Travel Report
                            </h4>
                            <p className="text-sm text-muted-foreground mt-0.5">
                              Detailed PDF with all recommendations
                            </p>
                          </div>
                        </div>
                        <Button
                          variant="ghost"
                          size="sm"
                          className="h-7 w-7 p-0 opacity-60 hover:opacity-100 hover:bg-primary/10 rounded-full flex-shrink-0"
                          onClick={() => setShowEmailSection(false)}
                        >
                          <X className="h-3.5 w-3.5 text-muted-foreground" />
                        </Button>
                      </div>
                      
                      <div className="space-y-2">
                        <Input
                          value={email}
                          onChange={e => setEmail(e.target.value)}
                          placeholder="Enter your email"
                          className="w-full h-11 text-[15px] bg-background border-border/50 focus:border-primary/50 focus:ring-2 focus:ring-primary/10 px-4 rounded-lg transition-all"
                          type="email"
                        />
                        <Button 
                          onClick={handleSendReport} 
                          disabled={!email || isTyping}
                          className="w-full h-11 font-medium text-[15px] bg-primary hover:bg-primary/90 disabled:opacity-50 transition-all rounded-lg"
                        >
                          <Mail className="h-4 w-4 mr-2" />
                          <span className="hidden xs:inline">Send PDF Report</span>
                          <span className="xs:hidden">Send Report</span>
                        </Button>
                      </div>
                      
                      <div className="mt-3 space-y-2">
                        <p className="text-sm text-muted-foreground flex items-start gap-2">
                          <span className="text-base">📄</span>
                          <span>Complete recommendations & budget breakdown</span>
                        </p>
                        <p className="text-sm text-muted-foreground flex items-start gap-2">
                          <span className="text-base">🎯</span>
                          <span>Creator collaboration insights</span>
                        </p>
                      </div>
                    </div>
                  ) : (
                    <div id="email-report-section" className="bg-emerald-50/50 border border-emerald-200/50 rounded-xl p-4 transition-all duration-300">
                      <div className="flex items-center justify-between gap-2">
                        <div className="flex items-center gap-2.5 flex-1 min-w-0">
                          <CheckCircle2 className="h-5 w-5 sm:h-6 sm:w-6 text-emerald-600 flex-shrink-0" />
                          <div className="min-w-0 flex-1">
                            <p className="font-semibold text-base text-emerald-800">
                              Report Sent Successfully!
                            </p>
                            <p className="text-sm text-emerald-600 mt-0.5 truncate">
                              Check {email}
                            </p>
                          </div>
                        </div>
                        <Button
                          variant="ghost"
                          size="sm"
                          className="h-7 w-7 p-0 hover:bg-emerald-500/10 flex-shrink-0 rounded-full"
                          onClick={() => setShowEmailSection(false)}
                        >
                          <X className="h-3.5 w-3.5 text-emerald-600" />
                        </Button>
                      </div>
                    </div>
                  )}
                </div>
              )}
                
              <div className="relative flex items-center gap-2">
                <Input
                  value={inputValue}
                  onChange={(e) => setInputValue(e.target.value)}
                  onKeyPress={handleKeyPress}
                  placeholder={
                    chatState === "initial" ? "Ask me anything about travel..." :
                    chatState === "analyzing" ? "Processing your website..." :
                    chatState === "confirmation" ? "Ask about the extracted information..." :
                    chatState === "profiling" ? "Creating your taste profile..." :
                    chatState === "generating" ? "Generating recommendations..." :
                    reportSent ? "Ask another question..." : "Ask about recommendations..."
                  }
                  className="w-full pr-12 h-12 text-[15px] bg-card border-border/50 focus:border-primary/50 focus:ring-2 focus:ring-primary/10 px-4 rounded-xl transition-all"
                  disabled={isTyping || chatState === "analyzing" || chatState === "profiling" || chatState === "generating"}
                />
                <Button
                  onClick={handleSendMessage}
                  disabled={!inputValue.trim() || isTyping || chatState === "analyzing" || chatState === "profiling" || chatState === "generating"}
                  size="icon"
                  className="absolute right-2 h-8 w-8 bg-primary hover:bg-primary/90 disabled:opacity-50 disabled:cursor-not-allowed rounded-lg flex items-center justify-center transition-all"
                >
                  <Send className="h-4 w-4" />
                </Button>
              </div>
                  
                {chatState === "recommendations" && (
                  <div className="mt-3">
                    <div className="flex gap-2 overflow-x-auto pb-1 scrollbar-hide">
                      {quickActions.map((action) => (
                        <Button
                          key={action.text}
                          variant="outline"
                          size="sm"
                          className="text-sm px-3 py-2 h-9 bg-card/50 border-border/40 hover:bg-primary/5 hover:border-primary/30 hover:shadow-sm flex-shrink-0 whitespace-nowrap rounded-lg transition-all"
                          onClick={() => {
                            setInputValue(action.text);
                            setTimeout(() => handleSendMessage(), 0);
                          }}
                          disabled={isTyping}
                        >
                          <span className="mr-1">{action.icon}</span>
                          <span className="hidden xs:inline">{action.text}</span>
                          <span className="xs:hidden">{action.short}</span>
                        </Button>
                      ))}
                    </div>
                  </div>
                )}
            </div>
          </div>
        </div>
      </div>
    </div>
  );
};

export default ChatInterface;<|MERGE_RESOLUTION|>--- conflicted
+++ resolved
@@ -336,7 +336,6 @@
         if (result.success) {
           setTasteProfile(result.data);
           
-<<<<<<< HEAD
           // Load dynamic questions based on user context
           console.log('🧠 QUESTIONS: Loading dynamic questions for user...');
           try {
@@ -404,15 +403,13 @@
           setDynamicQuestions(fallbackQuestions);
           setQuestionsLoaded(true);
           
-=======
->>>>>>> 5a1f6e60
           setChatState("questions");
+          setCurrentQuestionIndex(0);
           await simulateTyping(() => {
             addMessage(
-              `Perfect! I've created your taste profile based on your ${websiteData.contentType} content. Now I'll ask you smart questions that adapt to your answers:`,
+              "Great! Now let me ask you smart questions that adapt to your preferences:",
               true
             );
-<<<<<<< HEAD
             addMessage("Let's start with your travel planning:", true, "questions");
           }, 1500);
         } catch (fallbackError) {
@@ -420,24 +417,6 @@
           setChatState("questions");
           setQuestionsLoaded(false);
         }
-=======
-            addMessage("Let's start with your budget-aware travel planning:", true, "smart-questions");
-          }, 2000);
-        } else {
-          throw new Error(result.error);
-        }
-      } catch (error) {
-        console.error("Error creating taste profile:", error);
-        
-        setChatState("questions");
-        await simulateTyping(() => {
-          addMessage(
-            "Great! Now let me ask you smart questions that adapt to your preferences:",
-            true
-          );
-          addMessage("Let's start with your travel planning:", true, "smart-questions");
-        }, 1500);
->>>>>>> 5a1f6e60
       }
     }
   }, [addMessage, simulateTyping, websiteData]);
