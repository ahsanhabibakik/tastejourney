"use client";

import React, { useState, useRef, useEffect, useCallback, useMemo } from "react";
import { Send, Bot, User, Wand2, X, CheckCircle2, Mail } from "lucide-react";
import { Button } from "@/components/ui/button";
import { Input } from "@/components/ui/input";
import Image from "next/image";
import { Swiper, SwiperSlide } from "./TravelSwiper";
import { Pagination } from "swiper/modules";
import TypingIndicator from "./TypingIndicator";
import URLForm from "./URLForm";
import ConfirmationScreen from "./ConfirmationScreen";
import DestinationCard from "./DestinationCard";
import SidebarContent from "./SidebarContent";
<<<<<<< HEAD
import { dynamicQuestionService } from "@/services/dynamic-questions";
import { SmartQuestionFlow } from "./SmartQuestionFlow";
=======
>>>>>>> ae08c56a

interface Message {
  id: string;
  text: string;
  isBot: boolean;
  timestamp: Date;
  component?: "url-form" | "confirmation" | "questions" | "recommendations" | "smart-questions";
}

type ChatState =
  | "initial"
  | "analyzing"
  | "confirmation"
  | "profiling"
  | "questions"
  | "generating"
  | "recommendations";

interface UserAnswers {
  budget?: string;
  duration?: string;
  style?: string;
  contentFocus?: string;
  climate?: string | string[];
  [key: string]: string | string[] | undefined;
}

interface Recommendation {
  destination: string;
  image?: string;
  highlights?: string[];
  budget?: { range: string };
  bestMonths?: string[];
  engagement?: { potential: string };
  enrichment?: Record<string, unknown>;
  tags?: string[];
  creatorDetails?: {
    totalActiveCreators: number;
    topCreators: Array<{
      name: string;
      followers: string;
      niche: string;
      collaboration: string;
    }>;
    collaborationOpportunities: string[];
  };
}

<<<<<<< HEAD
=======
const questions = [
  {
    id: "budget",
    text: "What's your budget range for this trip?",
    options: ["$500-1000", "$1000-2500", "$2500-5000", "$5000+"],
    icon: "💸",
    multiSelect: false,
  },
  {
    id: "duration",
    text: "How long would you like to travel?",
    options: ["1-3 days", "4-7 days", "1-2 weeks", "2+ weeks"],
    icon: "🗓️",
    multiSelect: false,
  },
  {
    id: "style",
    text: "What's your preferred travel style?",
    options: ["Adventure", "Luxury", "Cultural", "Beach", "Urban"],
    icon: "🌍",
    multiSelect: false,
  },
  {
    id: "contentFocus",
    text: "What type of content do you focus on?",
    options: ["Photography", "Food", "Lifestyle", "Adventure"],
    icon: "📸",
    multiSelect: false,
  },
  {
    id: "climate",
    text: "Select all climate preferences that apply (you can choose multiple):",
    options: [
      "Tropical/Sunny",
      "Mild/Temperate",
      "Cold/Snowy",
      "Desert/Arid",
      "No preference",
      "Avoid hot",
      "Avoid cold",
      "Avoid rainy",
    ],
    icon: "☀️",
    multiSelect: true,
  },
];
>>>>>>> ae08c56a

// Optimized markdown rendering function
const renderMarkdown = (text: string): React.ReactNode => {
  const lines = text.split('\n');
  
  return lines.map((line, lineIndex) => {
    if (line.trim() === '') {
      return <br key={lineIndex} />;
    }
    
    const processedLine = processInlineMarkdown(line);
    
    return (
      <div key={lineIndex} className="mb-1 last:mb-0">
        {processedLine}
      </div>
    );
  });
};

// Process inline markdown elements
const processInlineMarkdown = (text: string): React.ReactNode[] => {
  const elements: React.ReactNode[] = [];
  let remaining = text;
  let key = 0;
  
  const patterns = [
    { regex: /^(.*?)\*\*\*(.*?)\*\*\*(.*)$/, component: (match: RegExpMatchArray) => <span key={key++} className="font-bold italic">{match[2]}</span> },
    { regex: /^(.*?)\*\*(.*?)\*\*(.*)$/, component: (match: RegExpMatchArray) => <span key={key++} className="font-bold">{match[2]}</span> },
    { regex: /^(.*?)`([^`]+)`(.*)$/, component: (match: RegExpMatchArray) => <code key={key++} className="bg-muted/50 px-1 py-0.5 rounded text-[0.875em] font-mono">{match[2]}</code> },
    { regex: /^(.*?)\[([^\]]+)\]\(([^)]+)\)(.*)$/, component: (match: RegExpMatchArray) => {
      const url = match[3];
      if (url.startsWith('http://') || url.startsWith('https://')) {
        return <a key={key++} href={url} target="_blank" rel="noopener noreferrer" className="text-primary underline hover:opacity-80 transition-opacity">{match[2]}</a>;
      }
      return <span key={key++}>{`[${match[2]}](${match[3]})`}</span>;
    }},
    { regex: /^(.*?)\*(?!\*)(.*?)\*(.*)$/, component: (match: RegExpMatchArray) => <span key={key++} className="italic">{match[2]}</span> },
  ];
  
  while (remaining.length > 0) {
    let matched = false;
    
    for (const { regex, component } of patterns) {
      const match = remaining.match(regex);
      if (match) {
        if (match[1]) elements.push(match[1]);
        elements.push(component(match));
        remaining = match[match.length - 1];
        matched = true;
        break;
      }
    }
    
    // Bullet points
    const bulletMatch = remaining.match(/^\s*\*\s+(.*)$/);
    if (bulletMatch) {
      elements.push(
        <div key={key++} className="flex items-start gap-2 ml-4">
          <span className="text-primary mt-1 text-xs">•</span>
          <span className="flex-1">{processInlineMarkdown(bulletMatch[1])}</span>
        </div>
      );
      break;
    }
    
    if (!matched) {
      elements.push(remaining);
      break;
    }
  }
  
  return elements;
};

interface ChatInterfaceProps {
  showMobileSidebar: boolean;
  setShowMobileSidebar: (show: boolean) => void;
}

const ChatInterface: React.FC<ChatInterfaceProps> = ({ showMobileSidebar, setShowMobileSidebar }) => {
  const [messages, setMessages] = useState<Message[]>([
    {
      id: "1",
      text: "Hello! I'm your AI travel companion. I'll analyze your website and recommend perfect travel destinations for content creation. Let's start by getting your website URL.",
      isBot: true,
      timestamp: new Date(),
      component: "url-form",
    },
  ]);
  const [inputValue, setInputValue] = useState("");
  const [email, setEmail] = useState("");
  const [reportSent, setReportSent] = useState(false);
  const [showEmailSection, setShowEmailSection] = useState(true);
  const [isTyping, setIsTyping] = useState(false);
  const [chatState, setChatState] = useState<ChatState>("initial");
  const [websiteData, setWebsiteData] = useState<{
    url: string;
    themes: string[];
    hints: string[];
    contentType: string;
    socialLinks: { platform: string; url: string }[];
    title: string;
    description: string;
    keywords?: string[];
    images?: string[];
    videoLinks?: string[];
    language?: string;
    location?: string;
    brands?: string[];
    collaborations?: string[];
    regionBias?: string[];
    extractedAt?: string;
    scrapingMethods?: string[];
    fallbackUsed?: boolean;
  } | null>(null);
  const [tasteProfile, setTasteProfile] = useState<{ 
    tasteVector: Record<string, number>;
    confidence?: number;
    culturalAffinities?: string[];
    personalityTraits?: string[];
  } | null>(null);
  const [currentQuestionIndex, setCurrentQuestionIndex] = useState(0);
  const [userAnswers, setUserAnswers] = useState<UserAnswers>({});
  const [selectedClimates, setSelectedClimates] = useState<string[]>([]);
<<<<<<< HEAD
  const [dynamicQuestions, setDynamicQuestions] = useState<any[]>([]);
  const [questionsLoaded, setQuestionsLoaded] = useState(false);
=======
>>>>>>> ae08c56a
  const [recommendations, setRecommendations] = useState<
    | {
        recommendations: Recommendation[];
        [key: string]: unknown;
      }
    | null
  >(null);
  const messagesEndRef = useRef<HTMLDivElement>(null);

  const scrollToBottom = useCallback(() => {
    messagesEndRef.current?.scrollIntoView({ behavior: "smooth" });
  }, []);

  useEffect(() => {
    scrollToBottom();
  }, [messages, isTyping, scrollToBottom]);
<<<<<<< HEAD

  // Handle ESC key for closing mobile sidebar
  useEffect(() => {
    const handleEscapeKey = (event: KeyboardEvent) => {
      if (event.key === "Escape" && showMobileSidebar) {
        setShowMobileSidebar(false);
      }
    };

    document.addEventListener("keydown", handleEscapeKey);
    return () => document.removeEventListener("keydown", handleEscapeKey);
  }, [showMobileSidebar, setShowMobileSidebar]);

=======

  // Handle ESC key for closing mobile sidebar
  useEffect(() => {
    const handleEscapeKey = (event: KeyboardEvent) => {
      if (event.key === "Escape" && showMobileSidebar) {
        setShowMobileSidebar(false);
      }
    };

    document.addEventListener("keydown", handleEscapeKey);
    return () => document.removeEventListener("keydown", handleEscapeKey);
  }, [showMobileSidebar, setShowMobileSidebar]);

>>>>>>> ae08c56a
  const generateUniqueId = useCallback(() => {
    return `${Date.now()}-${Math.random().toString(36).substr(2, 9)}`;
  }, []);

  const addMessage = useCallback((
    text: string,
    isBot: boolean,
    component?: "url-form" | "confirmation" | "questions" | "recommendations"
  ) => {
    const newMessage: Message = {
      id: generateUniqueId(),
      text,
      isBot,
      timestamp: new Date(),
      component,
    };
    setMessages((prev) => [...prev, newMessage]);
  }, [generateUniqueId]);

  const simulateTyping = useCallback(async (callback: () => void, delay: number = 1500) => {
    setIsTyping(true);
    await new Promise((resolve) => setTimeout(resolve, delay));
    setIsTyping(false);
    callback();
  }, []);

  const handleURLSubmit = useCallback(async (url: string) => {
    addMessage(url, false);
    setChatState("analyzing");

    await simulateTyping(() => {
      addMessage(
        "Perfect! I'm analyzing your website now. This may take a moment while I extract key information about your content, audience, and preferences...",
        true
      );
    });

    try {
      const response = await fetch("/api/scrape", {
        method: "POST",
        headers: { "Content-Type": "application/json" },
        body: JSON.stringify({ url }),
      });

      const result = await response.json();

      if (result.success) {
        setWebsiteData(result.data);
        setChatState("confirmation");
        await simulateTyping(() => {
          addMessage(
            "Great! I've extracted key information from your website. Please confirm if this looks accurate:",
            true,
            "confirmation"
          );
        }, 2500);
      } else {
        throw new Error(result.error);
      }
    } catch (error) {
      console.error("Error analyzing website:", error);
      addMessage(
        "I encountered an issue analyzing your website. Let me use some sample data to continue the demo.",
        true
      );

      const mockData = {
        url,
        themes: ["travel", "photography", "adventure", "culture", "food"],
        hints: [
          "visual-content-creator",
          "photographer",
          "social-media-creator",
        ],
        contentType: "Travel Photography",
        socialLinks: [
          { platform: "Instagram", url: "https://instagram.com/example" },
        ],
        title: "Creative Portfolio",
        description: "Travel and lifestyle content creator",
      };
      setWebsiteData(mockData);
      setChatState("confirmation");
      await simulateTyping(() => {
        addMessage(
          "Here's what I found about your content. Please confirm if this looks accurate:",
          true,
          "confirmation"
        );
      }, 1500);
    }
  }, [addMessage, simulateTyping]);

  const handleDataConfirmation = useCallback(async (confirmed: boolean) => {
    if (confirmed) {
      addMessage("Yes, this information is accurate.", false);
      setChatState("profiling");

      await simulateTyping(() => {
        addMessage(
          "Excellent! Now I'm creating your taste profile using AI analysis. This helps me understand your cultural preferences and content style...",
          true
        );
      });

      try {
        if (!websiteData) throw new Error("Website data is missing");
        const response = await fetch("/api/profile-taste", {
          method: "POST",
          headers: { "Content-Type": "application/json" },
          body: JSON.stringify({
            themes: websiteData.themes,
            hints: websiteData.hints,
            contentType: websiteData.contentType,
            socialLinks: websiteData.socialLinks,
          }),
        });

        const result = await response.json();

        if (result.success) {
          setTasteProfile(result.data);
          
          // Load dynamic questions based on user context
          console.log('🧠 QUESTIONS: Loading dynamic questions for user...');
          try {
            const userContext = {
              themes: websiteData.themes,
              contentType: websiteData.contentType,
              hints: websiteData.hints,
              socialLinks: websiteData.socialLinks,
              audienceLocation: websiteData.location || 'Global',
              previousAnswers: {}
            };
            
            const questions = await dynamicQuestionService.generateQuestionsForUser(userContext);
            setDynamicQuestions(questions);
            setQuestionsLoaded(true);
            console.log(`✅ QUESTIONS: Loaded ${questions.length} dynamic questions`);
            
            setChatState("questions");
            setCurrentQuestionIndex(0);
            await simulateTyping(() => {
              addMessage(
                `Perfect! I've created your taste profile based on your ${websiteData.contentType} content. Now I'll ask you smart questions that adapt to your answers:`,
                true
              );
              addMessage("Let's start with your budget-aware travel planning:", true, "smart-questions");
            }, 2000);
          } catch (questionError) {
            console.error("Error loading dynamic questions:", questionError);
            // Fallback to basic questions
            const fallbackQuestions = await dynamicQuestionService.generateQuestionsForUser({
              themes: ['travel'],
              contentType: 'Mixed',
              hints: [],
              socialLinks: [],
              audienceLocation: 'Global'
            });
            setDynamicQuestions(fallbackQuestions);
            setQuestionsLoaded(true);
            
            setChatState("questions");
            setCurrentQuestionIndex(0);
            await simulateTyping(() => {
              addMessage(
                "Perfect! I've created your taste profile. Now I'll ask you smart questions that adapt to your budget and preferences:",
                true
              );
              addMessage("Let's start with your travel planning:", true, "smart-questions");
            }, 2000);
          }
        } else {
          throw new Error(result.error);
        }
      } catch (error) {
        console.error("Error creating taste profile:", error);
        
        // Load fallback questions even when taste profiling fails
        try {
          const fallbackQuestions = await dynamicQuestionService.generateQuestionsForUser({
            themes: websiteData?.themes || ['travel'],
            contentType: websiteData?.contentType || 'Mixed',
            hints: websiteData?.hints || [],
            socialLinks: websiteData?.socialLinks || [],
            audienceLocation: 'Global'
          });
          setDynamicQuestions(fallbackQuestions);
          setQuestionsLoaded(true);
          
          setChatState("questions");
          setCurrentQuestionIndex(0);
          await simulateTyping(() => {
            addMessage(
              "Great! Now let me ask you smart questions that adapt to your preferences:",
              true
            );
            addMessage("Let's start with your travel planning:", true, "smart-questions");
          }, 1500);
        } catch (fallbackError) {
          console.error("Error loading fallback questions:", fallbackError);
          setChatState("questions");
          setQuestionsLoaded(false);
        }
<<<<<<< HEAD
=======
      } catch (error) {
        console.error("Error creating taste profile:", error);
        setChatState("questions");
        setCurrentQuestionIndex(0);
        await simulateTyping(() => {
          addMessage(
            "Great! Now let me ask you a few questions to personalize your recommendations:",
            true
          );
          addMessage(questions[0].text, true, "questions");
        }, 1500);
>>>>>>> ae08c56a
      }
    } else {
      addMessage("The information needs corrections.", false);
      await simulateTyping(() => {
        addMessage(
          "No problem! For this demo, let me continue with the analysis. In the full version, you'd be able to correct any details.",
          true
        );
      });
    }
  }, [addMessage, simulateTyping, websiteData]);
<<<<<<< HEAD

  const handleClimateSelection = useCallback((climate: string) => {
    setSelectedClimates(prev => {
      if (prev.includes(climate)) {
        return prev.filter(c => c !== climate);
      } else {
        return [...prev, climate];
      }
    });
  }, []);

  const generateRecommendations = useCallback(async (finalAnswers: UserAnswers) => {
    setChatState("generating");
    await simulateTyping(() => {
      addMessage(
        "Perfect! I have all the information I need. Now I'm generating your personalized travel recommendations using AI analysis of taste vectors, creator communities, and brand partnerships...",
        true
      );
    });

    try {
      const response = await fetch("/api/recommendations", {
        method: "POST",
        headers: { "Content-Type": "application/json" },
        body: JSON.stringify({
          tasteVector: tasteProfile?.tasteVector || {
            adventure: 0.7,
            culture: 0.6,
            luxury: 0.4,
            food: 0.8,
            nature: 0.5,
            urban: 0.3,
            budget: 0.6,
          },
          userPreferences: {
            budget: finalAnswers.budget?.replace("$", "") || "1000-2500",
            duration: finalAnswers.duration || "4-7 days",
            style: finalAnswers.style?.toLowerCase() || "adventure",
            contentFocus: finalAnswers.contentFocus?.toLowerCase() || "photography",
            climate: finalAnswers.climate || selectedClimates.length > 0 ? selectedClimates : ["No preference"],
          },
          websiteData: websiteData,
        }),
      });

      const result = await response.json();

      if (result.recommendations) {
        setRecommendations({
          ...result,
          qloo: {
            confidence: tasteProfile?.confidence,
            culturalAffinities: tasteProfile?.culturalAffinities,
            personalityTraits: tasteProfile?.personalityTraits,
          },
        });
        setChatState("recommendations");
        await simulateTyping(() => {
          addMessage(
            "Here are your top travel destination recommendations optimized for content creation and monetization:",
            true,
            "recommendations"
          );
        }, 3000);
      } else {
        throw new Error("No recommendations received");
      }
    } catch (error) {
      console.error("Error generating recommendations:", error);
      
      // Set fallback recommendations data
      const fallbackRecommendations = {
        recommendations: [
          {
            id: 1,
            destination: "Bali, Indonesia",
            country: "Indonesia",
            matchScore: 92,
            image: "https://images.pexels.com/photos/2474690/pexels-photo-2474690.jpeg?auto=compress&cs=tinysrgb&w=400",
            highlights: [
              "Perfect for adventure & cultural content creation",
              "180+ active travel creators in region",
              "25+ brand partnerships opportunities available"
            ],
            budget: {
              range: "$1,200 - $1,800 for 7 days",
              breakdown: "Accommodation: $60-80/night • Food: $20-30/day • Activities: $40-60/day",
              costEfficiency: "Excellent value for content creation ROI"
            },
            engagement: {
              potential: "Very High",
              reason: "Strong alignment with adventure & cultural content preferences"
            },
            creatorDetails: {
              totalActiveCreators: 182,
              topCreators: [
                { name: "BaliBound", followers: "85K", niche: "Adventure Travel", collaboration: "Content partnerships available" }
              ],
              collaborationOpportunities: ["Creator meetups monthly", "Brand partnerships", "Cultural exchange programs"],
              brandPartnerships: [
                { brand: "Bali Tourism Board", type: "Content Partnership", status: "Available" },
                { brand: "Indonesian Hotels", type: "Sponsored Content", status: "Active" },
                { brand: "Adventure Gear Co", type: "Product Placement", status: "Available" }
              ]
            },
            tags: ["adventure", "culture", "budget-friendly", "instagram-worthy", "food", "beach", "spiritual"],
            bestMonths: ["April-May", "September-October"]
          },
          {
            id: 2,
            destination: "Lisbon, Portugal",
            country: "Portugal",
            matchScore: 88,
            image: "https://images.pexels.com/photos/1534630/pexels-photo-1534630.jpeg?auto=compress&cs=tinysrgb&w=400",
            highlights: [
              "Emerging creative hub with vibrant arts scene",
              "120+ digital nomads & content creators",
              "Affordable European base for creators"
            ],
            budget: {
              range: "$1,500 - $2,200 for 7 days",
              breakdown: "Accommodation: $70-100/night • Food: $25-35/day • Activities: $30-50/day",
              costEfficiency: "Best value in Western Europe"
            },
            engagement: {
              potential: "High",
              reason: "Perfect for European travel content and cultural exploration"
            },
            creatorDetails: {
              totalActiveCreators: 125,
              topCreators: [
                { name: "LisbonLens", followers: "62K", niche: "City Photography", collaboration: "Co-working spaces available" }
              ],
              collaborationOpportunities: ["Creator co-working spaces", "Photography walks", "Food tour collaborations"],
              brandPartnerships: [
                { brand: "Visit Portugal", type: "Tourism Campaign", status: "Available" },
                { brand: "Portuguese Wines", type: "Tasting Events", status: "Active" },
                { brand: "Nomad Co-working", type: "Space Partnership", status: "Available" }
              ]
            },
            tags: ["europe", "culture", "architecture", "food", "coastal", "budget-friendly", "digital-nomad"],
            bestMonths: ["May-June", "September-October"]
          },
          {
            id: 3,
            destination: "Dubai, UAE",
            country: "United Arab Emirates",
            matchScore: 85,
            image: "https://images.pexels.com/photos/323775/pexels-photo-323775.jpeg?auto=compress&cs=tinysrgb&w=400",
            highlights: [
              "Ultimate luxury content creation destination",
              "200+ influencers & brand partnerships",
              "Year-round content opportunities"
            ],
            budget: {
              range: "$2,500 - $4,000 for 7 days",
              breakdown: "Accommodation: $150-250/night • Food: $50-80/day • Activities: $80-150/day",
              costEfficiency: "High investment, high return potential"
            },
            engagement: {
              potential: "Exceptional",
              reason: "Perfect for luxury lifestyle and aspirational content"
            },
            creatorDetails: {
              totalActiveCreators: 210,
              topCreators: [
                { name: "DubaiDreams", followers: "125K", niche: "Luxury Travel", collaboration: "Hotel partnerships available" }
              ],
              collaborationOpportunities: ["Luxury brand events", "Hotel partnerships", "Desert experiences"],
              brandPartnerships: [
                { brand: "Dubai Tourism", type: "Luxury Campaign", status: "Available" },
                { brand: "Emirates Airlines", type: "Travel Partnership", status: "Active" },
                { brand: "Luxury Hotels Group", type: "Accommodation Deal", status: "Premium" },
                { brand: "Desert Safari Co", type: "Experience Package", status: "Available" }
              ]
            },
            tags: ["luxury", "modern", "desert", "shopping", "architecture", "year-round", "instagram"],
            bestMonths: ["November-March"]
          }
        ],
        totalCount: 3,
        metadata: {
          fallback: true,
          processingTime: Date.now(),
          apiVersion: 'fallback-v1',
          message: 'Using cached recommendations due to temporary service issue'
        }
      };
      
      setRecommendations(fallbackRecommendations);
      setChatState("recommendations");
      await simulateTyping(() => {
        addMessage(
          "Here are your personalized travel recommendations:",
          true,
          "recommendations"
        );
      }, 2000);
    }
  }, [addMessage, simulateTyping, tasteProfile, websiteData, selectedClimates]);

  const handleSmartQuestionsComplete = useCallback(async (answers: Record<string, any>) => {
    setUserAnswers(answers);
    addMessage("Thanks for answering all the questions! Your answers will help me create perfect recommendations.", false);
    
    console.log('🎯 Smart questions completed with answers:', answers);
    await generateRecommendations(answers);
  }, [generateRecommendations, addMessage]);

  const handleQuestionAnswer = useCallback(async (answer: string) => {
    if (!questionsLoaded || dynamicQuestions.length === 0) {
      console.error('Questions not loaded yet');
      return;
    }
    
    const currentQuestion = dynamicQuestions[currentQuestionIndex];
    
    if (currentQuestion.id === "climate" && currentQuestion.multiSelect) {
      handleClimateSelection(answer);
      return;
    }
    
    addMessage(answer, false);

    const newAnswers = {
      ...userAnswers,
      [currentQuestion.id]: answer,
    };
    setUserAnswers(newAnswers);

    // Check if there are more questions
    if (currentQuestionIndex < dynamicQuestions.length - 1) {
      // Get next question using dynamic question service
      const nextQuestion = await dynamicQuestionService.getNextQuestion(
        dynamicQuestions.slice(currentQuestionIndex + 1),
        newAnswers
      );
      
      if (nextQuestion) {
        setCurrentQuestionIndex((prev) => prev + 1);
        await simulateTyping(() => {
          addMessage(nextQuestion.text, true, "questions");
        });
      } else {
        // No more relevant questions, generate recommendations
        await generateRecommendations(newAnswers);
      }
    } else {
      await generateRecommendations(newAnswers);
    }
  }, [currentQuestionIndex, userAnswers, addMessage, simulateTyping, handleClimateSelection, generateRecommendations, questionsLoaded, dynamicQuestions]);

  const handleClimateConfirm = useCallback(async () => {
    if (selectedClimates.length === 0 || !questionsLoaded || dynamicQuestions.length === 0) return;
    
    const climateAnswerText = selectedClimates.join(", ");
    addMessage(climateAnswerText, false);
    
    const newAnswers = {
      ...userAnswers,
      climate: selectedClimates,
    };
    setUserAnswers(newAnswers);

    if (currentQuestionIndex < dynamicQuestions.length - 1) {
      const nextQuestion = await dynamicQuestionService.getNextQuestion(
        dynamicQuestions.slice(currentQuestionIndex + 1),
        newAnswers
      );
      
      if (nextQuestion) {
        setCurrentQuestionIndex((prev) => prev + 1);
        await simulateTyping(() => {
          addMessage(nextQuestion.text, true, "questions");
        });
      } else {
        await generateRecommendations(newAnswers);
      }
    } else {
      await generateRecommendations(newAnswers);
    }
  }, [selectedClimates, userAnswers, currentQuestionIndex, addMessage, simulateTyping, generateRecommendations, questionsLoaded, dynamicQuestions]);

=======

  const handleClimateSelection = useCallback((climate: string) => {
    setSelectedClimates(prev => {
      if (prev.includes(climate)) {
        return prev.filter(c => c !== climate);
      } else {
        return [...prev, climate];
      }
    });
  }, []);

  const generateRecommendations = useCallback(async (finalAnswers: UserAnswers) => {
    setChatState("generating");
    await simulateTyping(() => {
      addMessage(
        "Perfect! I have all the information I need. Now I'm generating your personalized travel recommendations using AI analysis of taste vectors, creator communities, and brand partnerships...",
        true
      );
    });

    try {
      const response = await fetch("/api/recommendations", {
        method: "POST",
        headers: { "Content-Type": "application/json" },
        body: JSON.stringify({
          tasteVector: tasteProfile?.tasteVector || {
            adventure: 0.7,
            culture: 0.6,
            luxury: 0.4,
            food: 0.8,
            nature: 0.5,
            urban: 0.3,
            budget: 0.6,
          },
          userPreferences: {
            budget: finalAnswers.budget?.replace("$", "") || "1000-2500",
            duration: finalAnswers.duration || "4-7 days",
            style: finalAnswers.style?.toLowerCase() || "adventure",
            contentFocus: finalAnswers.contentFocus?.toLowerCase() || "photography",
            climate: finalAnswers.climate || selectedClimates.length > 0 ? selectedClimates : ["No preference"],
          },
          websiteData: websiteData,
        }),
      });

      const result = await response.json();

      if (result.recommendations) {
        setRecommendations({
          ...result,
          qloo: {
            confidence: tasteProfile?.confidence,
            culturalAffinities: tasteProfile?.culturalAffinities,
            personalityTraits: tasteProfile?.personalityTraits,
          },
        });
        setChatState("recommendations");
        await simulateTyping(() => {
          addMessage(
            "Here are your top travel destination recommendations optimized for content creation and monetization:",
            true,
            "recommendations"
          );
        }, 3000);
      } else {
        throw new Error("No recommendations received");
      }
    } catch (error) {
      console.error("Error generating recommendations:", error);
      
      // Set fallback recommendations data
      const fallbackRecommendations = {
        recommendations: [
          {
            id: 1,
            destination: "Bali, Indonesia",
            country: "Indonesia",
            matchScore: 92,
            image: "https://images.pexels.com/photos/2474690/pexels-photo-2474690.jpeg?auto=compress&cs=tinysrgb&w=400",
            highlights: [
              "Perfect for adventure & cultural content creation",
              "180+ active travel creators in region",
              "25+ brand partnerships opportunities available"
            ],
            budget: {
              range: "$1,200 - $1,800 for 7 days",
              breakdown: "Accommodation: $60-80/night • Food: $20-30/day • Activities: $40-60/day",
              costEfficiency: "Excellent value for content creation ROI"
            },
            engagement: {
              potential: "Very High",
              reason: "Strong alignment with adventure & cultural content preferences"
            },
            creatorDetails: {
              totalActiveCreators: 182,
              topCreators: [
                { name: "BaliBound", followers: "85K", niche: "Adventure Travel", collaboration: "Content partnerships available" }
              ],
              collaborationOpportunities: ["Creator meetups monthly", "Brand partnerships", "Cultural exchange programs"]
            },
            tags: ["adventure", "culture", "budget-friendly", "instagram-worthy", "food", "beach", "spiritual"],
            bestMonths: ["April-May", "September-October"]
          },
          {
            id: 2,
            destination: "Lisbon, Portugal",
            country: "Portugal",
            matchScore: 88,
            image: "https://images.pexels.com/photos/1534630/pexels-photo-1534630.jpeg?auto=compress&cs=tinysrgb&w=400",
            highlights: [
              "Emerging creative hub with vibrant arts scene",
              "120+ digital nomads & content creators",
              "Affordable European base for creators"
            ],
            budget: {
              range: "$1,500 - $2,200 for 7 days",
              breakdown: "Accommodation: $70-100/night • Food: $25-35/day • Activities: $30-50/day",
              costEfficiency: "Best value in Western Europe"
            },
            engagement: {
              potential: "High",
              reason: "Perfect for European travel content and cultural exploration"
            },
            creatorDetails: {
              totalActiveCreators: 125,
              topCreators: [
                { name: "LisbonLens", followers: "62K", niche: "City Photography", collaboration: "Co-working spaces available" }
              ],
              collaborationOpportunities: ["Creator co-working spaces", "Photography walks", "Food tour collaborations"]
            },
            tags: ["europe", "culture", "architecture", "food", "coastal", "budget-friendly", "digital-nomad"],
            bestMonths: ["May-June", "September-October"]
          },
          {
            id: 3,
            destination: "Dubai, UAE",
            country: "United Arab Emirates",
            matchScore: 85,
            image: "https://images.pexels.com/photos/323775/pexels-photo-323775.jpeg?auto=compress&cs=tinysrgb&w=400",
            highlights: [
              "Ultimate luxury content creation destination",
              "200+ influencers & brand partnerships",
              "Year-round content opportunities"
            ],
            budget: {
              range: "$2,500 - $4,000 for 7 days",
              breakdown: "Accommodation: $150-250/night • Food: $50-80/day • Activities: $80-150/day",
              costEfficiency: "High investment, high return potential"
            },
            engagement: {
              potential: "Exceptional",
              reason: "Perfect for luxury lifestyle and aspirational content"
            },
            creatorDetails: {
              totalActiveCreators: 210,
              topCreators: [
                { name: "DubaiDreams", followers: "125K", niche: "Luxury Travel", collaboration: "Hotel partnerships available" }
              ],
              collaborationOpportunities: ["Luxury brand events", "Hotel partnerships", "Desert experiences"]
            },
            tags: ["luxury", "modern", "desert", "shopping", "architecture", "year-round", "instagram"],
            bestMonths: ["November-March"]
          }
        ],
        totalCount: 3,
        metadata: {
          fallback: true,
          processingTime: Date.now(),
          apiVersion: 'fallback-v1',
          message: 'Using cached recommendations due to temporary service issue'
        }
      };
      
      setRecommendations(fallbackRecommendations);
      setChatState("recommendations");
      await simulateTyping(() => {
        addMessage(
          "Here are your personalized travel recommendations:",
          true,
          "recommendations"
        );
      }, 2000);
    }
  }, [addMessage, simulateTyping, tasteProfile, websiteData, selectedClimates]);

  const handleQuestionAnswer = useCallback(async (answer: string) => {
    const currentQuestion = questions[currentQuestionIndex];
    
    if (currentQuestion.id === "climate" && currentQuestion.multiSelect) {
      handleClimateSelection(answer);
      return;
    }
    
    addMessage(answer, false);

    const newAnswers = {
      ...userAnswers,
      [currentQuestion.id]: answer,
    };
    setUserAnswers(newAnswers);

    if (currentQuestionIndex < questions.length - 1) {
      setCurrentQuestionIndex((prev) => prev + 1);
      await simulateTyping(() => {
        addMessage(questions[currentQuestionIndex + 1].text, true, "questions");
      });
    } else {
      await generateRecommendations(newAnswers);
    }
  }, [currentQuestionIndex, userAnswers, addMessage, simulateTyping, handleClimateSelection, generateRecommendations]);

  const handleClimateConfirm = useCallback(async () => {
    if (selectedClimates.length === 0) return;
    
    const climateAnswerText = selectedClimates.join(", ");
    addMessage(climateAnswerText, false);
    
    const newAnswers = {
      ...userAnswers,
      climate: selectedClimates,
    };
    setUserAnswers(newAnswers);

    if (currentQuestionIndex < questions.length - 1) {
      setCurrentQuestionIndex((prev) => prev + 1);
      await simulateTyping(() => {
        addMessage(questions[currentQuestionIndex + 1].text, true, "questions");
      });
    } else {
      await generateRecommendations(newAnswers);
    }
  }, [selectedClimates, userAnswers, currentQuestionIndex, addMessage, simulateTyping, generateRecommendations]);

>>>>>>> ae08c56a
  const handleSendMessage = useCallback(async () => {
    if (!inputValue.trim()) return;

    const userMessage = inputValue.trim();
    setInputValue("");
    addMessage(userMessage, false);

    setIsTyping(true);

    try {
      const response = await fetch("/api/gemini-chat", {
        method: "POST",
        headers: {
          "Content-Type": "application/json",
        },
        body: JSON.stringify({
          message: userMessage,
          context: {
            chatState,
            websiteData,
            recommendations: recommendations?.recommendations || [],
            userAnswers,
          },
        }),
      });

      const data = await response.json();

      if (data.success && data.message) {
        setIsTyping(false);
        addMessage(data.message, true);
      } else {
        throw new Error(data.error || "Failed to get AI response");
      }
    } catch (error) {
      console.error("Error calling Gemini API:", error);
      setIsTyping(false);
      addMessage(
        "I apologize, but I'm having trouble connecting to my AI service right now. Please try again in a moment.",
        true
      );
    }
  }, [inputValue, addMessage, chatState, websiteData, recommendations, userAnswers]);

  const handleKeyPress = useCallback((event: React.KeyboardEvent) => {
    if (event.key === "Enter" && !event.shiftKey) {
      event.preventDefault();
      handleSendMessage();
    }
  }, [handleSendMessage]);

  const handleSendReport = useCallback(async () => {
    if (!email) return;
    
    try {
      const res = await fetch('/api/send-report', {
        method: 'POST',
        headers: { 'Content-Type': 'application/json' },
        body: JSON.stringify({
          email,
          recommendations: recommendations?.recommendations || [],
          userProfile: userAnswers,
          websiteData: websiteData || {
            url: '',
            themes: [],
            hints: [],
            contentType: '',
            socialLinks: [],
            title: '',
            description: ''
          },
          userName: email.split('@')[0],
        }),
      });
      
      const data = await res.json();
      
      if (data.success) {
        setReportSent(true);
        addMessage("Great! Your personalized travel report has been sent to your email. Check your inbox (and spam folder) for the PDF attachment. You can continue chatting to explore more destinations or ask any questions!", true);
        setTimeout(() => {
          setShowEmailSection(false);
        }, 5000);
      } else {
        throw new Error(data.error || 'Failed to send report');
      }
    } catch (error) {
      console.error('Error sending report:', error);
      addMessage(`Sorry, there was an issue sending your report: ${error instanceof Error ? error.message : 'Unknown error'}. Please try again or contact support.`, true);
    }
  }, [email, recommendations, userAnswers, websiteData, addMessage]);

  const quickActions = useMemo(() => [
    { text: "Compare destinations", icon: "🔄", short: "Compare" },
    { text: "Budget breakdown", icon: "💰", short: "Budget" }, 
    { text: "Best time to visit", icon: "📅", short: "Best time" },
    { text: "Creator opportunities", icon: "🎯", short: "Creator" }
  ], []);

  return (
    <div className="flex h-full bg-background">
      {/* Mobile Sidebar Overlay */}
      {showMobileSidebar && (
        <div className="lg:hidden fixed inset-0 z-50">
          {/* Backdrop */}
          <div 
            className="absolute inset-0 bg-black/50 backdrop-blur-sm animate-fade-in"
            onClick={() => setShowMobileSidebar(false)}
          />
          
          {/* Sidebar Panel */}
          <div className="absolute left-0 top-0 h-full w-72 bg-card border-r border-border/40 shadow-2xl animate-slide-in-left">
            {/* Close Button */}
            <div className="absolute top-3 right-3 z-10">
              <Button
                variant="ghost"
                size="icon"
                className="h-8 w-8 rounded-full bg-background/80 hover:bg-background border border-border/50"
                onClick={() => setShowMobileSidebar(false)}
              >
                <X className="h-4 w-4" />
              </Button>
            </div>
            
            <SidebarContent
              chatState={chatState}
              currentQuestionIndex={currentQuestionIndex}
<<<<<<< HEAD
              questions={questionsLoaded ? dynamicQuestions : []}
=======
              questions={questions}
>>>>>>> ae08c56a
              messages={messages}
              websiteData={websiteData}
              tasteProfile={tasteProfile}
              reportSent={reportSent}
              email={email}
              setInputValue={setInputValue}
              handleSendMessage={handleSendMessage}
              setShowEmailSection={setShowEmailSection}
            />
          </div>
        </div>
      )}
      
      {/* Desktop Sidebar */}
      <div className="hidden lg:flex flex-col w-72 xl:w-80 bg-card/60 backdrop-blur-lg border-r border-border/40 shadow-lg h-full flex-shrink-0">
        <SidebarContent
          chatState={chatState}
          currentQuestionIndex={currentQuestionIndex}
<<<<<<< HEAD
          questions={questionsLoaded ? dynamicQuestions : []}
=======
          questions={questions}
>>>>>>> ae08c56a
          messages={messages}
          websiteData={websiteData}
          tasteProfile={tasteProfile}
          reportSent={reportSent}
          email={email}
          setInputValue={setInputValue}
          handleSendMessage={handleSendMessage}
          setShowEmailSection={setShowEmailSection}
        />
      </div>

      {/* Main Chat Area */}
      <div className="flex flex-col flex-1 max-w-[100vw]">
        {/* Chat Messages Area */}
        <div className="flex-1 overflow-y-auto scrollbar-thin overscroll-contain">
          <div className="w-full max-w-3xl mx-auto px-4 py-4 sm:px-6 sm:py-6 lg:px-8 lg:py-8">
            <div className="space-y-4">
              {messages.map((message, index) => (
                <React.Fragment key={message.id}>
                  <div
                    className={`flex items-start gap-2 sm:gap-3 animate-fade-in ${
                      message.isBot ? "justify-start" : "justify-end"
                    }`}
                    style={{ animationDelay: `${index * 100}ms` }}
                  >
                    {message.isBot && (
                      <div className="flex-shrink-0 w-8 h-8 rounded-full bg-gradient-to-br from-primary/10 to-primary/5 border border-primary/20 flex items-center justify-center shadow-sm">
                        <Bot className="h-4 w-4 text-primary" />
                      </div>
                    )}

                    <div className={`group relative ${message.isBot ? 'max-w-[90%] sm:max-w-[85%] md:max-w-[80%]' : 'max-w-[85%] sm:max-w-[80%] md:max-w-[70%]'}`}>
                      <div
                        className={`
                          px-4 py-3 shadow-sm transition-all duration-150 hover:shadow-md
                          ${message.isBot
                            ? "bg-card/90 backdrop-blur-sm border border-border/40 rounded-2xl rounded-bl-sm text-foreground"
                            : "bg-gradient-to-br from-primary to-primary/90 rounded-2xl rounded-br-sm text-primary-foreground shadow-primary/10"
                          }
                        `}
                      >
                        {message.isBot && (
                          <div className="flex items-center gap-1.5 mb-2 opacity-60">
                            <Wand2 className="h-3 w-3" />
                            <span className="text-xs font-medium">AI Assistant</span>
                          </div>
                        )}
                        
                        <div className="text-sm leading-relaxed">
                          {renderMarkdown(message.text)}
                        </div>
                      </div>
                      
                      <div className={`mt-1 opacity-0 group-hover:opacity-100 transition-opacity duration-200 ${
                        message.isBot ? "text-left ml-1" : "text-right mr-1"
                      }`}>
                        <span className="text-xs text-muted-foreground">
                          {message.timestamp.toLocaleTimeString([], { hour: '2-digit', minute: '2-digit' })}
                        </span>
                      </div>
                    </div>
<<<<<<< HEAD

                    {!message.isBot && (
                      <div className="flex-shrink-0 w-8 h-8 rounded-full bg-gradient-to-br from-primary to-primary/80 border border-primary/30 flex items-center justify-center shadow-sm">
                        <User className="h-4 w-4 text-white" />
                      </div>
                    )}
                  </div>

                  {/* Component renders */}
                  {message.component === "url-form" &&
                    chatState === "initial" && (
                      <URLForm onSubmit={handleURLSubmit} />
                    )}

                  {message.component === "confirmation" &&
                    chatState === "confirmation" &&
                    websiteData && (
                      <ConfirmationScreen
                        data={websiteData}
                        onConfirm={handleDataConfirmation}
                      />
                    )}

                  {message.component === "smart-questions" && message.isBot && websiteData ? (
                    <SmartQuestionFlow
                      websiteData={websiteData}
                      onComplete={handleSmartQuestionsComplete}
                    />
                  ) : message.component === "questions" &&
                    chatState === "questions" && (
                      <div>
                        {questionsLoaded && dynamicQuestions.length > 0 ? (
                        <div className="mt-6 w-full animate-slide-up">
                          <div className="flex items-center gap-3 mb-6">
                            <div className="flex-1 bg-muted/50 rounded-full h-3 overflow-hidden">
                              <div 
                                className="bg-gradient-to-r from-primary to-primary/80 h-full rounded-full transition-all duration-500 ease-out relative"
                                style={{ width: `${((currentQuestionIndex + 1) / dynamicQuestions.length) * 100}%` }}
                              >
                                <div className="absolute inset-0 bg-white/20 animate-pulse" />
                              </div>
                            </div>
                            <div className="flex items-center gap-2 px-3 py-1 bg-primary/10 rounded-full">
                              <span className="text-sm font-semibold text-primary">
                                {currentQuestionIndex + 1}
                              </span>
                              <span className="text-xs text-primary/70">of</span>
                              <span className="text-sm font-semibold text-primary">
                                {dynamicQuestions.length}
                              </span>
                            </div>
                          </div>
                        
                          <div className="bg-gradient-to-r from-primary/5 to-primary/10 border border-primary/20 rounded-xl p-6 mb-6 shadow-sm">
                            <div className="flex items-center gap-4">
                              <div className="w-12 h-12 bg-primary/10 rounded-full flex items-center justify-center">
                                <span className="text-2xl">
                                  {dynamicQuestions[currentQuestionIndex]?.icon || '❓'}
                                </span>
                              </div>
                              <div className="flex-1">
                                <h3 className="font-semibold text-lg text-foreground mb-1">
                                  {dynamicQuestions[currentQuestionIndex]?.text || 'Loading question...'}
                                </h3>
                                <p className="text-sm text-muted-foreground">
                                  {dynamicQuestions[currentQuestionIndex]?.multiSelect 
                                    ? 'You can choose multiple options'
                                    : 'Choose the option that best describes your preference'
                                  }
                                </p>
                              </div>
                            </div>
                          </div>
                        
                          <div className="grid gap-3">
                            {dynamicQuestions[currentQuestionIndex]?.options?.map(
                              (option: string, index: number) => {
                                const currentQuestion = dynamicQuestions[currentQuestionIndex];
                                const isMultiSelect = currentQuestion?.multiSelect;
                                const isSelected = isMultiSelect 
                                  ? selectedClimates.includes(option)
                                  : userAnswers[currentQuestion?.id] === option;
                                
                                return (
                                  <Button
                                    key={index}
                                    variant={isSelected ? "default" : "outline"}
                                    className="w-full justify-start text-left"
                                    onClick={() => handleQuestionAnswer(option)}
                                  >
                                    {isMultiSelect && isSelected && "✓ "}
                                    {option}
                                  </Button>
                                );
                              }
                            ) || <div className="text-center text-muted-foreground">Loading options...</div>}
                            
                            {dynamicQuestions[currentQuestionIndex]?.multiSelect && selectedClimates.length > 0 && (
                              <div className="mt-4 pt-2 border-t">
                                <Button
                                  onClick={handleClimateConfirm}
                                  className="w-full"
                                  variant="default"
                                >
                                  Continue with {selectedClimates.length} preference{selectedClimates.length > 1 ? 's' : ''}
                                </Button>
                              </div>
                            )}
                          </div>
                        </div>
                      ) : (
                        <div className="mt-6 w-full animate-slide-up text-center">
                          <div className="bg-muted/30 rounded-xl p-6">
                            <div className="text-muted-foreground mb-2">Loading personalized questions...</div>
                          </div>
                        </div>
                      )}
                      </div>
                    )}

                  {message.component === "recommendations" &&
                    chatState === "recommendations" && recommendations?.recommendations && (
                      <div className="mt-3 sm:mt-4 w-full">
                        {recommendations?.recommendations?.length > 0 && (
                          <>
                            <div className="flex flex-col gap-1 sm:gap-2 mb-3 sm:mb-4">
                              <h3 className="text-base sm:text-lg font-bold bg-gradient-to-r from-primary to-primary/70 bg-clip-text text-transparent">
                                Your Travel Recommendations
                              </h3>
                              <p className="text-xs text-muted-foreground">
                                Swipe to explore • {recommendations.recommendations.length} destinations curated for you
                              </p>
                            </div>
                            
                            {/* Mobile/Tablet Cards */}
                            <div className="lg:hidden">
                              <Swiper
                                modules={[Pagination]}
                                spaceBetween={16}
                                slidesPerView={1.1}
                                pagination={{ clickable: true, dynamicBullets: true }}
                                breakpoints={{
                                  480: { slidesPerView: 1.25 },
                                  640: { slidesPerView: 1.5 },
                                }}
                                className="w-full pb-6"
                              >
                                {recommendations.recommendations.map((rec: Recommendation, i: number) => (
                                  <SwiperSlide key={i} className="!w-auto">
                                    <DestinationCard rec={rec} rank={i + 1} />
                                  </SwiperSlide>
                                ))}
                              </Swiper>
                            </div>

                            {/* Desktop Grid */}
                            <div className="hidden lg:block">
                              <div className="grid grid-cols-3 gap-6">
                                {recommendations.recommendations.map((rec: Recommendation, i: number) => (
                                  <div
                                    key={i}
                                    className="group bg-card border border-border/50 rounded-xl overflow-hidden shadow-sm hover:shadow-lg transition-all duration-300"
                                  >
                                    <div className="relative overflow-hidden h-48">
                                      {rec.image && (
                                        <Image 
                                          src={rec.image} 
                                          alt={rec.destination}
                                          width={400}
                                          height={192}
                                          className="w-full h-full object-cover group-hover:scale-110 transition-transform duration-500" 
                                        />
                                      )}
                                      <div className="absolute inset-0 bg-gradient-to-t from-black/60 via-black/20 to-transparent" />
                                      <div className="absolute top-3 right-3">
                                        <span className="bg-white/90 backdrop-blur-sm text-primary text-sm font-bold px-3 py-1 rounded-full shadow-lg">
                                          #{i + 1}
                                        </span>
                                      </div>
                                      <div className="absolute bottom-3 left-3 right-3">
                                        <h4 className="font-bold text-lg xl:text-xl text-white drop-shadow-lg">
                                          {rec.destination}
                                        </h4>
                                      </div>
                                    </div>
                                    
                                    <div className="p-4 space-y-3">
                                      {rec.highlights && rec.highlights.length > 0 && (
                                        <div className="space-y-1">
                                          {rec.highlights.slice(0, 3).map((highlight, idx) => (
                                            <p key={idx} className="text-sm text-muted-foreground flex items-start gap-2">
                                              <span className="text-primary mt-0.5">•</span>
                                              <span className="leading-relaxed">{highlight}</span>
                                            </p>
                                          ))}
                                        </div>
                                      )}
                                      
                                      <div className="space-y-2">
                                        {rec.budget?.range && (
                                          <div className="flex items-center gap-2 p-2 bg-muted/30 rounded-lg">
                                            <span className="text-base">💰</span>
                                            <div className="flex-1">
                                              <p className="text-xs text-muted-foreground">Budget</p>
                                              <p className="text-sm font-medium">{rec.budget.range}</p>
                                            </div>
                                          </div>
                                        )}
                                        {rec.engagement?.potential && (
                                          <div className="flex items-center gap-2 p-2 bg-muted/30 rounded-lg">
                                            <span className="text-base">📈</span>
                                            <div className="flex-1">
                                              <p className="text-xs text-muted-foreground">Engagement</p>
                                              <p className="text-sm font-medium">{rec.engagement.potential}</p>
                                            </div>
                                          </div>
                                        )}
                                        {rec.bestMonths && rec.bestMonths.length > 0 && (
                                          <div className="flex items-center gap-2 p-2 bg-muted/30 rounded-lg">
                                            <span className="text-base">📅</span>
                                            <div className="flex-1">
                                              <p className="text-xs text-muted-foreground">Best Time</p>
                                              <p className="text-sm font-medium">{rec.bestMonths.join(', ')}</p>
                                            </div>
                                          </div>
                                        )}
                                      </div>

                                      {rec.creatorDetails && (
                                        <div className="p-3 bg-gradient-to-br from-primary/10 to-primary/5 rounded-lg border border-primary/20">
                                          <div className="flex items-center justify-between mb-2">
                                            <span className="text-sm font-bold text-primary">
                                              🎯 Creator Hub
                                            </span>
                                            <span className="text-xs font-semibold bg-primary/20 text-primary px-2 py-0.5 rounded-full">
                                              {rec.creatorDetails.totalActiveCreators}+ Active
                                            </span>
                                          </div>
                                          
                                          {rec.creatorDetails.topCreators.slice(0, 1).map((creator, idx) => (
                                            <div key={idx} className="bg-background/60 p-2 rounded-lg">
                                              <div className="text-sm font-semibold text-foreground">{creator.name}</div>
                                              <div className="text-xs text-muted-foreground">{creator.niche} • {creator.followers}</div>
                                            </div>
                                          ))}
                                          
                                          {rec.creatorDetails.collaborationOpportunities && (
                                            <div className="mt-2 pt-2 border-t border-primary/10">
                                              <p className="text-xs text-muted-foreground">Opportunities:</p>
                                              <div className="flex flex-wrap gap-1 mt-1">
                                                {rec.creatorDetails.collaborationOpportunities.slice(0, 2).map((opp, idx) => (
                                                  <span key={idx} className="text-xs bg-primary/10 text-primary px-2 py-0.5 rounded-full">
                                                    {opp}
                                                  </span>
                                                ))}
                                              </div>
                                            </div>
                                          )}
                                        </div>
                                      )}
                                      
                                      {rec.tags && rec.tags.length > 0 && (
                                        <div className="flex flex-wrap gap-1.5 pt-2">
                                          {rec.tags.slice(0, 4).map((tag: string) => (
                                            <span key={tag} className="bg-secondary/50 text-secondary-foreground text-xs px-2 py-0.5 rounded-full">
                                              #{tag}
                                            </span>
                                          ))}
                                        </div>
                                      )}
                                    </div>
                                  </div>
                                ))}
                              </div>
                            </div>
                          </>
                        )}
                      </div>
                    )}
                </React.Fragment>
              ))}

              {isTyping && (
                <div className="flex items-start gap-3 justify-start animate-fade-in">
                  <div className="flex-shrink-0 w-8 h-8 rounded-full bg-gradient-to-br from-primary/10 to-primary/5 border border-primary/20 flex items-center justify-center shadow-sm">
                    <Bot className="h-4 w-4 text-primary" />
                  </div>
                  <div className="bg-card/90 backdrop-blur-sm border border-border/40 px-4 py-3 rounded-2xl rounded-bl-sm shadow-sm max-w-[200px]">
                    <div className="flex items-center gap-1.5 mb-2 opacity-60">
                      <Wand2 className="h-3 w-3" />
                      <span className="text-xs font-medium">AI Assistant</span>
                    </div>
                    <TypingIndicator />
                  </div>
                </div>
              )}
              <div ref={messagesEndRef} />
            </div>
          </div>
        </div>

        {/* Bottom Input Area */}
        <div className="flex-none bg-background">
          <div className="w-full max-w-3xl mx-auto px-4 sm:px-6 lg:px-8">
            <div className="py-4 space-y-3">
              {chatState === "recommendations" && showEmailSection && (
                <div className="transition-all duration-300 ease-in-out">
                  {!reportSent ? (
                    <div id="email-report-section" className="bg-card border border-border/50 rounded-xl p-4 transition-all duration-300">
                      <div className="flex items-start justify-between mb-3 gap-2">
                        <div className="flex items-start gap-3 flex-1 min-w-0">
                          <Mail className="h-5 w-5 text-primary flex-shrink-0 mt-0.5" />
                          <div className="flex-1 min-w-0">
                            <h4 className="font-semibold text-base text-foreground">
                              Get Your Travel Report
                            </h4>
                            <p className="text-sm text-muted-foreground mt-0.5">
                              Detailed PDF with all recommendations
                            </p>
                          </div>
                        </div>
                        <Button
                          variant="ghost"
                          size="sm"
                          className="h-7 w-7 p-0 opacity-60 hover:opacity-100 hover:bg-primary/10 rounded-full flex-shrink-0"
                          onClick={() => setShowEmailSection(false)}
                        >
                          <X className="h-3.5 w-3.5 text-muted-foreground" />
                        </Button>
                      </div>
                      
                      <div className="space-y-2">
                        <Input
                          value={email}
                          onChange={e => setEmail(e.target.value)}
                          placeholder="Enter your email"
                          className="w-full h-11 text-[15px] bg-background border-border/50 focus:border-primary/50 focus:ring-2 focus:ring-primary/10 px-4 rounded-lg transition-all"
                          type="email"
                        />
                        <Button 
                          onClick={handleSendReport} 
                          disabled={!email || isTyping}
                          className="w-full h-11 font-medium text-[15px] bg-primary hover:bg-primary/90 disabled:opacity-50 transition-all rounded-lg"
                        >
                          <Mail className="h-4 w-4 mr-2" />
                          <span className="hidden xs:inline">Send PDF Report</span>
                          <span className="xs:hidden">Send Report</span>
                        </Button>
                      </div>
                      
                      <div className="mt-3 space-y-2">
                        <p className="text-sm text-muted-foreground flex items-start gap-2">
                          <span className="text-base">📄</span>
                          <span>Complete recommendations & budget breakdown</span>
                        </p>
                        <p className="text-sm text-muted-foreground flex items-start gap-2">
                          <span className="text-base">🎯</span>
                          <span>Creator collaboration insights</span>
                        </p>
                      </div>
                    </div>
                  ) : (
                    <div id="email-report-section" className="bg-emerald-50/50 border border-emerald-200/50 rounded-xl p-4 transition-all duration-300">
                      <div className="flex items-center justify-between gap-2">
                        <div className="flex items-center gap-2.5 flex-1 min-w-0">
                          <CheckCircle2 className="h-5 w-5 sm:h-6 sm:w-6 text-emerald-600 flex-shrink-0" />
                          <div className="min-w-0 flex-1">
                            <p className="font-semibold text-base text-emerald-800">
                              Report Sent Successfully!
                            </p>
                            <p className="text-sm text-emerald-600 mt-0.5 truncate">
                              Check {email}
                            </p>
                          </div>
                        </div>
=======

                    {!message.isBot && (
                      <div className="flex-shrink-0 w-8 h-8 rounded-full bg-gradient-to-br from-primary to-primary/80 border border-primary/30 flex items-center justify-center shadow-sm">
                        <User className="h-4 w-4 text-white" />
                      </div>
                    )}
                  </div>

                  {/* Component renders */}
                  {message.component === "url-form" &&
                    chatState === "initial" && (
                      <URLForm onSubmit={handleURLSubmit} />
                    )}

                  {message.component === "confirmation" &&
                    chatState === "confirmation" &&
                    websiteData && (
                      <ConfirmationScreen
                        data={websiteData}
                        onConfirm={handleDataConfirmation}
                      />
                    )}

                  {message.component === "questions" &&
                    chatState === "questions" && (
                      <div className="mt-6 w-full animate-slide-up">
                        <div className="flex items-center gap-3 mb-6">
                          <div className="flex-1 bg-muted/50 rounded-full h-3 overflow-hidden">
                            <div 
                              className="bg-gradient-to-r from-primary to-primary/80 h-full rounded-full transition-all duration-500 ease-out relative"
                              style={{ width: `${((currentQuestionIndex + 1) / questions.length) * 100}%` }}
                            >
                              <div className="absolute inset-0 bg-white/20 animate-pulse" />
                            </div>
                          </div>
                          <div className="flex items-center gap-2 px-3 py-1 bg-primary/10 rounded-full">
                            <span className="text-sm font-semibold text-primary">
                              {currentQuestionIndex + 1}
                            </span>
                            <span className="text-xs text-primary/70">of</span>
                            <span className="text-sm font-semibold text-primary">
                              {questions.length}
                            </span>
                          </div>
                        </div>
                        
                        <div className="bg-gradient-to-r from-primary/5 to-primary/10 border border-primary/20 rounded-xl p-6 mb-6 shadow-sm">
                          <div className="flex items-center gap-4">
                            <div className="w-12 h-12 bg-primary/10 rounded-full flex items-center justify-center">
                              <span className="text-2xl">
                                {questions[currentQuestionIndex].icon}
                              </span>
                            </div>
                            <div className="flex-1">
                              <h3 className="font-semibold text-lg text-foreground mb-1">
                                {questions[currentQuestionIndex].text}
                              </h3>
                              <p className="text-sm text-muted-foreground">
                                Choose the option that best describes your preference
                              </p>
                            </div>
                          </div>
                        </div>
                        
                        <div className="grid gap-3">
                          {questions[currentQuestionIndex].options.map(
                            (option, index) => {
                              const isMultiSelect = questions[currentQuestionIndex].multiSelect;
                              const isSelected = isMultiSelect 
                                ? selectedClimates.includes(option)
                                : userAnswers[questions[currentQuestionIndex].id] === option;
                              
                              return (
                                <Button
                                  key={index}
                                  variant={isSelected ? "default" : "outline"}
                                  className="w-full justify-start text-left"
                                  onClick={() => handleQuestionAnswer(option)}
                                >
                                  {isMultiSelect && isSelected && "✓ "}
                                  {option}
                                </Button>
                              );
                            }
                          )}
                          
                          {questions[currentQuestionIndex].multiSelect && selectedClimates.length > 0 && (
                            <div className="mt-4 pt-2 border-t">
                              <Button
                                onClick={handleClimateConfirm}
                                className="w-full"
                                variant="default"
                              >
                                Continue with {selectedClimates.length} preference{selectedClimates.length > 1 ? 's' : ''}
                              </Button>
                            </div>
                          )}
                        </div>
                      </div>
                    )}

                  {message.component === "recommendations" &&
                    chatState === "recommendations" && recommendations?.recommendations && (
                      <div className="mt-3 sm:mt-4 w-full">
                        {recommendations?.recommendations?.length > 0 && (
                          <>
                            <div className="flex flex-col gap-1 sm:gap-2 mb-3 sm:mb-4">
                              <h3 className="text-base sm:text-lg font-bold bg-gradient-to-r from-primary to-primary/70 bg-clip-text text-transparent">
                                Your Travel Recommendations
                              </h3>
                              <p className="text-xs text-muted-foreground">
                                Swipe to explore • {recommendations.recommendations.length} destinations curated for you
                              </p>
                            </div>
                            
                            {/* Mobile/Tablet Cards */}
                            <div className="lg:hidden">
                              <Swiper
                                modules={[Pagination]}
                                spaceBetween={16}
                                slidesPerView={1.1}
                                pagination={{ clickable: true, dynamicBullets: true }}
                                breakpoints={{
                                  480: { slidesPerView: 1.25 },
                                  640: { slidesPerView: 1.5 },
                                }}
                                className="w-full pb-6"
                              >
                                {recommendations.recommendations.map((rec: Recommendation, i: number) => (
                                  <SwiperSlide key={i} className="!w-auto">
                                    <DestinationCard rec={rec} rank={i + 1} />
                                  </SwiperSlide>
                                ))}
                              </Swiper>
                            </div>

                            {/* Desktop Grid */}
                            <div className="hidden lg:block">
                              <div className="grid grid-cols-3 gap-6">
                                {recommendations.recommendations.map((rec: Recommendation, i: number) => (
                                  <div
                                    key={i}
                                    className="group bg-card border border-border/50 rounded-xl overflow-hidden shadow-sm hover:shadow-lg transition-all duration-300"
                                  >
                                    <div className="relative overflow-hidden h-48">
                                      {rec.image && (
                                        <Image 
                                          src={rec.image} 
                                          alt={rec.destination}
                                          width={400}
                                          height={192}
                                          className="w-full h-full object-cover group-hover:scale-110 transition-transform duration-500" 
                                        />
                                      )}
                                      <div className="absolute inset-0 bg-gradient-to-t from-black/60 via-black/20 to-transparent" />
                                      <div className="absolute top-3 right-3">
                                        <span className="bg-white/90 backdrop-blur-sm text-primary text-sm font-bold px-3 py-1 rounded-full shadow-lg">
                                          #{i + 1}
                                        </span>
                                      </div>
                                      <div className="absolute bottom-3 left-3 right-3">
                                        <h4 className="font-bold text-lg xl:text-xl text-white drop-shadow-lg">
                                          {rec.destination}
                                        </h4>
                                      </div>
                                    </div>
                                    
                                    <div className="p-4 space-y-3">
                                      {rec.highlights && rec.highlights.length > 0 && (
                                        <div className="space-y-1">
                                          {rec.highlights.slice(0, 3).map((highlight, idx) => (
                                            <p key={idx} className="text-sm text-muted-foreground flex items-start gap-2">
                                              <span className="text-primary mt-0.5">•</span>
                                              <span className="leading-relaxed">{highlight}</span>
                                            </p>
                                          ))}
                                        </div>
                                      )}
                                      
                                      <div className="space-y-2">
                                        {rec.budget?.range && (
                                          <div className="flex items-center gap-2 p-2 bg-muted/30 rounded-lg">
                                            <span className="text-base">💰</span>
                                            <div className="flex-1">
                                              <p className="text-xs text-muted-foreground">Budget</p>
                                              <p className="text-sm font-medium">{rec.budget.range}</p>
                                            </div>
                                          </div>
                                        )}
                                        {rec.engagement?.potential && (
                                          <div className="flex items-center gap-2 p-2 bg-muted/30 rounded-lg">
                                            <span className="text-base">📈</span>
                                            <div className="flex-1">
                                              <p className="text-xs text-muted-foreground">Engagement</p>
                                              <p className="text-sm font-medium">{rec.engagement.potential}</p>
                                            </div>
                                          </div>
                                        )}
                                        {rec.bestMonths && rec.bestMonths.length > 0 && (
                                          <div className="flex items-center gap-2 p-2 bg-muted/30 rounded-lg">
                                            <span className="text-base">📅</span>
                                            <div className="flex-1">
                                              <p className="text-xs text-muted-foreground">Best Time</p>
                                              <p className="text-sm font-medium">{rec.bestMonths.join(', ')}</p>
                                            </div>
                                          </div>
                                        )}
                                      </div>

                                      {rec.creatorDetails && (
                                        <div className="p-3 bg-gradient-to-br from-primary/10 to-primary/5 rounded-lg border border-primary/20">
                                          <div className="flex items-center justify-between mb-2">
                                            <span className="text-sm font-bold text-primary">
                                              🎯 Creator Hub
                                            </span>
                                            <span className="text-xs font-semibold bg-primary/20 text-primary px-2 py-0.5 rounded-full">
                                              {rec.creatorDetails.totalActiveCreators}+ Active
                                            </span>
                                          </div>
                                          
                                          {rec.creatorDetails.topCreators.slice(0, 1).map((creator, idx) => (
                                            <div key={idx} className="bg-background/60 p-2 rounded-lg">
                                              <div className="text-sm font-semibold text-foreground">{creator.name}</div>
                                              <div className="text-xs text-muted-foreground">{creator.niche} • {creator.followers}</div>
                                            </div>
                                          ))}
                                          
                                          {rec.creatorDetails.collaborationOpportunities && (
                                            <div className="mt-2 pt-2 border-t border-primary/10">
                                              <p className="text-xs text-muted-foreground">Opportunities:</p>
                                              <div className="flex flex-wrap gap-1 mt-1">
                                                {rec.creatorDetails.collaborationOpportunities.slice(0, 2).map((opp, idx) => (
                                                  <span key={idx} className="text-xs bg-primary/10 text-primary px-2 py-0.5 rounded-full">
                                                    {opp}
                                                  </span>
                                                ))}
                                              </div>
                                            </div>
                                          )}
                                        </div>
                                      )}
                                      
                                      {rec.tags && rec.tags.length > 0 && (
                                        <div className="flex flex-wrap gap-1.5 pt-2">
                                          {rec.tags.slice(0, 4).map((tag: string) => (
                                            <span key={tag} className="bg-secondary/50 text-secondary-foreground text-xs px-2 py-0.5 rounded-full">
                                              #{tag}
                                            </span>
                                          ))}
                                        </div>
                                      )}
                                    </div>
                                  </div>
                                ))}
                              </div>
                            </div>
                          </>
                        )}
                      </div>
                    )}
                </React.Fragment>
              ))}

              {isTyping && (
                <div className="flex items-start gap-3 justify-start animate-fade-in">
                  <div className="flex-shrink-0 w-8 h-8 rounded-full bg-gradient-to-br from-primary/10 to-primary/5 border border-primary/20 flex items-center justify-center shadow-sm">
                    <Bot className="h-4 w-4 text-primary" />
                  </div>
                  <div className="bg-card/90 backdrop-blur-sm border border-border/40 px-4 py-3 rounded-2xl rounded-bl-sm shadow-sm max-w-[200px]">
                    <div className="flex items-center gap-1.5 mb-2 opacity-60">
                      <Wand2 className="h-3 w-3" />
                      <span className="text-xs font-medium">AI Assistant</span>
                    </div>
                    <TypingIndicator />
                  </div>
                </div>
              )}
              <div ref={messagesEndRef} />
            </div>
          </div>
        </div>

        {/* Bottom Input Area */}
        <div className="flex-none bg-background">
          <div className="w-full max-w-3xl mx-auto px-4 sm:px-6 lg:px-8">
            <div className="py-4 space-y-3">
              {chatState === "recommendations" && showEmailSection && (
                <div className="transition-all duration-300 ease-in-out">
                  {!reportSent ? (
                    <div id="email-report-section" className="bg-card border border-border/50 rounded-xl p-4 transition-all duration-300">
                      <div className="flex items-start justify-between mb-3 gap-2">
                        <div className="flex items-start gap-3 flex-1 min-w-0">
                          <Mail className="h-5 w-5 text-primary flex-shrink-0 mt-0.5" />
                          <div className="flex-1 min-w-0">
                            <h4 className="font-semibold text-base text-foreground">
                              Get Your Travel Report
                            </h4>
                            <p className="text-sm text-muted-foreground mt-0.5">
                              Detailed PDF with all recommendations
                            </p>
                          </div>
                        </div>
                        <Button
                          variant="ghost"
                          size="sm"
                          className="h-7 w-7 p-0 opacity-60 hover:opacity-100 hover:bg-primary/10 rounded-full flex-shrink-0"
                          onClick={() => setShowEmailSection(false)}
                        >
                          <X className="h-3.5 w-3.5 text-muted-foreground" />
                        </Button>
                      </div>
                      
                      <div className="space-y-2">
                        <Input
                          value={email}
                          onChange={e => setEmail(e.target.value)}
                          placeholder="Enter your email"
                          className="w-full h-11 text-[15px] bg-background border-border/50 focus:border-primary/50 focus:ring-2 focus:ring-primary/10 px-4 rounded-lg transition-all"
                          type="email"
                        />
                        <Button 
                          onClick={handleSendReport} 
                          disabled={!email || isTyping}
                          className="w-full h-11 font-medium text-[15px] bg-primary hover:bg-primary/90 disabled:opacity-50 transition-all rounded-lg"
                        >
                          <Mail className="h-4 w-4 mr-2" />
                          <span className="hidden xs:inline">Send PDF Report</span>
                          <span className="xs:hidden">Send Report</span>
                        </Button>
                      </div>
                      
                      <div className="mt-3 space-y-2">
                        <p className="text-sm text-muted-foreground flex items-start gap-2">
                          <span className="text-base">📄</span>
                          <span>Complete recommendations & budget breakdown</span>
                        </p>
                        <p className="text-sm text-muted-foreground flex items-start gap-2">
                          <span className="text-base">🎯</span>
                          <span>Creator collaboration insights</span>
                        </p>
                      </div>
                    </div>
                  ) : (
                    <div id="email-report-section" className="bg-emerald-50/50 border border-emerald-200/50 rounded-xl p-4 transition-all duration-300">
                      <div className="flex items-center justify-between gap-2">
                        <div className="flex items-center gap-2.5 flex-1 min-w-0">
                          <CheckCircle2 className="h-5 w-5 sm:h-6 sm:w-6 text-emerald-600 flex-shrink-0" />
                          <div className="min-w-0 flex-1">
                            <p className="font-semibold text-base text-emerald-800">
                              Report Sent Successfully!
                            </p>
                            <p className="text-sm text-emerald-600 mt-0.5 truncate">
                              Check {email}
                            </p>
                          </div>
                        </div>
>>>>>>> ae08c56a
                        <Button
                          variant="ghost"
                          size="sm"
                          className="h-7 w-7 p-0 hover:bg-emerald-500/10 flex-shrink-0 rounded-full"
                          onClick={() => setShowEmailSection(false)}
                        >
                          <X className="h-3.5 w-3.5 text-emerald-600" />
                        </Button>
                      </div>
                    </div>
                  )}
                </div>
              )}
                
              <div className="relative flex items-center gap-2">
                <Input
                  value={inputValue}
                  onChange={(e) => setInputValue(e.target.value)}
                  onKeyPress={handleKeyPress}
                  placeholder={
                    chatState === "initial" ? "Ask me anything about travel..." :
                    chatState === "analyzing" ? "Processing your website..." :
                    chatState === "confirmation" ? "Ask about the extracted information..." :
                    chatState === "profiling" ? "Creating your taste profile..." :
                    chatState === "questions" ? "Ask about travel preferences..." :
                    chatState === "generating" ? "Generating recommendations..." :
                    reportSent ? "Ask another question..." : "Ask about recommendations..."
                  }
                  className="w-full pr-12 h-12 text-[15px] bg-card border-border/50 focus:border-primary/50 focus:ring-2 focus:ring-primary/10 px-4 rounded-xl transition-all"
                  disabled={isTyping || chatState === "analyzing" || chatState === "profiling" || chatState === "generating"}
                />
                <Button
                  onClick={handleSendMessage}
                  disabled={!inputValue.trim() || isTyping || chatState === "analyzing" || chatState === "profiling" || chatState === "generating"}
                  size="icon"
                  className="absolute right-2 h-8 w-8 bg-primary hover:bg-primary/90 disabled:opacity-50 disabled:cursor-not-allowed rounded-lg flex items-center justify-center transition-all"
                >
                  <Send className="h-4 w-4" />
                </Button>
              </div>
                  
                {chatState === "recommendations" && (
                  <div className="mt-3">
                    <div className="flex gap-2 overflow-x-auto pb-1 scrollbar-hide">
                      {quickActions.map((action) => (
                        <Button
                          key={action.text}
                          variant="outline"
                          size="sm"
                          className="text-sm px-3 py-2 h-9 bg-card/50 border-border/40 hover:bg-primary/5 hover:border-primary/30 hover:shadow-sm flex-shrink-0 whitespace-nowrap rounded-lg transition-all"
                          onClick={() => {
                            setInputValue(action.text);
                            setTimeout(() => handleSendMessage(), 0);
                          }}
                          disabled={isTyping}
                        >
                          <span className="mr-1">{action.icon}</span>
                          <span className="hidden xs:inline">{action.text}</span>
                          <span className="xs:hidden">{action.short}</span>
                        </Button>
                      ))}
                    </div>
                  </div>
                )}
            </div>
          </div>
        </div>
      </div>
    </div>
  );
};

export default ChatInterface;<|MERGE_RESOLUTION|>--- conflicted
+++ resolved
@@ -12,11 +12,10 @@
 import ConfirmationScreen from "./ConfirmationScreen";
 import DestinationCard from "./DestinationCard";
 import SidebarContent from "./SidebarContent";
-<<<<<<< HEAD
+
 import { dynamicQuestionService } from "@/services/dynamic-questions";
 import { SmartQuestionFlow } from "./SmartQuestionFlow";
-=======
->>>>>>> ae08c56a
+
 
 interface Message {
   id: string;
@@ -65,8 +64,7 @@
   };
 }
 
-<<<<<<< HEAD
-=======
+
 const questions = [
   {
     id: "budget",
@@ -113,7 +111,7 @@
     multiSelect: true,
   },
 ];
->>>>>>> ae08c56a
+
 
 // Optimized markdown rendering function
 const renderMarkdown = (text: string): React.ReactNode => {
@@ -239,11 +237,10 @@
   const [currentQuestionIndex, setCurrentQuestionIndex] = useState(0);
   const [userAnswers, setUserAnswers] = useState<UserAnswers>({});
   const [selectedClimates, setSelectedClimates] = useState<string[]>([]);
-<<<<<<< HEAD
+
   const [dynamicQuestions, setDynamicQuestions] = useState<any[]>([]);
   const [questionsLoaded, setQuestionsLoaded] = useState(false);
-=======
->>>>>>> ae08c56a
+
   const [recommendations, setRecommendations] = useState<
     | {
         recommendations: Recommendation[];
@@ -260,7 +257,7 @@
   useEffect(() => {
     scrollToBottom();
   }, [messages, isTyping, scrollToBottom]);
-<<<<<<< HEAD
+
 
   // Handle ESC key for closing mobile sidebar
   useEffect(() => {
@@ -274,21 +271,7 @@
     return () => document.removeEventListener("keydown", handleEscapeKey);
   }, [showMobileSidebar, setShowMobileSidebar]);
 
-=======
-
-  // Handle ESC key for closing mobile sidebar
-  useEffect(() => {
-    const handleEscapeKey = (event: KeyboardEvent) => {
-      if (event.key === "Escape" && showMobileSidebar) {
-        setShowMobileSidebar(false);
-      }
-    };
-
-    document.addEventListener("keydown", handleEscapeKey);
-    return () => document.removeEventListener("keydown", handleEscapeKey);
-  }, [showMobileSidebar, setShowMobileSidebar]);
-
->>>>>>> ae08c56a
+
   const generateUniqueId = useCallback(() => {
     return `${Date.now()}-${Math.random().toString(36).substr(2, 9)}`;
   }, []);
@@ -493,8 +476,7 @@
           setChatState("questions");
           setQuestionsLoaded(false);
         }
-<<<<<<< HEAD
-=======
+
       } catch (error) {
         console.error("Error creating taste profile:", error);
         setChatState("questions");
@@ -506,7 +488,7 @@
           );
           addMessage(questions[0].text, true, "questions");
         }, 1500);
->>>>>>> ae08c56a
+
       }
     } else {
       addMessage("The information needs corrections.", false);
@@ -518,7 +500,7 @@
       });
     }
   }, [addMessage, simulateTyping, websiteData]);
-<<<<<<< HEAD
+
 
   const handleClimateSelection = useCallback((climate: string) => {
     setSelectedClimates(prev => {
@@ -802,241 +784,7 @@
     }
   }, [selectedClimates, userAnswers, currentQuestionIndex, addMessage, simulateTyping, generateRecommendations, questionsLoaded, dynamicQuestions]);
 
-=======
-
-  const handleClimateSelection = useCallback((climate: string) => {
-    setSelectedClimates(prev => {
-      if (prev.includes(climate)) {
-        return prev.filter(c => c !== climate);
-      } else {
-        return [...prev, climate];
-      }
-    });
-  }, []);
-
-  const generateRecommendations = useCallback(async (finalAnswers: UserAnswers) => {
-    setChatState("generating");
-    await simulateTyping(() => {
-      addMessage(
-        "Perfect! I have all the information I need. Now I'm generating your personalized travel recommendations using AI analysis of taste vectors, creator communities, and brand partnerships...",
-        true
-      );
-    });
-
-    try {
-      const response = await fetch("/api/recommendations", {
-        method: "POST",
-        headers: { "Content-Type": "application/json" },
-        body: JSON.stringify({
-          tasteVector: tasteProfile?.tasteVector || {
-            adventure: 0.7,
-            culture: 0.6,
-            luxury: 0.4,
-            food: 0.8,
-            nature: 0.5,
-            urban: 0.3,
-            budget: 0.6,
-          },
-          userPreferences: {
-            budget: finalAnswers.budget?.replace("$", "") || "1000-2500",
-            duration: finalAnswers.duration || "4-7 days",
-            style: finalAnswers.style?.toLowerCase() || "adventure",
-            contentFocus: finalAnswers.contentFocus?.toLowerCase() || "photography",
-            climate: finalAnswers.climate || selectedClimates.length > 0 ? selectedClimates : ["No preference"],
-          },
-          websiteData: websiteData,
-        }),
-      });
-
-      const result = await response.json();
-
-      if (result.recommendations) {
-        setRecommendations({
-          ...result,
-          qloo: {
-            confidence: tasteProfile?.confidence,
-            culturalAffinities: tasteProfile?.culturalAffinities,
-            personalityTraits: tasteProfile?.personalityTraits,
-          },
-        });
-        setChatState("recommendations");
-        await simulateTyping(() => {
-          addMessage(
-            "Here are your top travel destination recommendations optimized for content creation and monetization:",
-            true,
-            "recommendations"
-          );
-        }, 3000);
-      } else {
-        throw new Error("No recommendations received");
-      }
-    } catch (error) {
-      console.error("Error generating recommendations:", error);
-      
-      // Set fallback recommendations data
-      const fallbackRecommendations = {
-        recommendations: [
-          {
-            id: 1,
-            destination: "Bali, Indonesia",
-            country: "Indonesia",
-            matchScore: 92,
-            image: "https://images.pexels.com/photos/2474690/pexels-photo-2474690.jpeg?auto=compress&cs=tinysrgb&w=400",
-            highlights: [
-              "Perfect for adventure & cultural content creation",
-              "180+ active travel creators in region",
-              "25+ brand partnerships opportunities available"
-            ],
-            budget: {
-              range: "$1,200 - $1,800 for 7 days",
-              breakdown: "Accommodation: $60-80/night • Food: $20-30/day • Activities: $40-60/day",
-              costEfficiency: "Excellent value for content creation ROI"
-            },
-            engagement: {
-              potential: "Very High",
-              reason: "Strong alignment with adventure & cultural content preferences"
-            },
-            creatorDetails: {
-              totalActiveCreators: 182,
-              topCreators: [
-                { name: "BaliBound", followers: "85K", niche: "Adventure Travel", collaboration: "Content partnerships available" }
-              ],
-              collaborationOpportunities: ["Creator meetups monthly", "Brand partnerships", "Cultural exchange programs"]
-            },
-            tags: ["adventure", "culture", "budget-friendly", "instagram-worthy", "food", "beach", "spiritual"],
-            bestMonths: ["April-May", "September-October"]
-          },
-          {
-            id: 2,
-            destination: "Lisbon, Portugal",
-            country: "Portugal",
-            matchScore: 88,
-            image: "https://images.pexels.com/photos/1534630/pexels-photo-1534630.jpeg?auto=compress&cs=tinysrgb&w=400",
-            highlights: [
-              "Emerging creative hub with vibrant arts scene",
-              "120+ digital nomads & content creators",
-              "Affordable European base for creators"
-            ],
-            budget: {
-              range: "$1,500 - $2,200 for 7 days",
-              breakdown: "Accommodation: $70-100/night • Food: $25-35/day • Activities: $30-50/day",
-              costEfficiency: "Best value in Western Europe"
-            },
-            engagement: {
-              potential: "High",
-              reason: "Perfect for European travel content and cultural exploration"
-            },
-            creatorDetails: {
-              totalActiveCreators: 125,
-              topCreators: [
-                { name: "LisbonLens", followers: "62K", niche: "City Photography", collaboration: "Co-working spaces available" }
-              ],
-              collaborationOpportunities: ["Creator co-working spaces", "Photography walks", "Food tour collaborations"]
-            },
-            tags: ["europe", "culture", "architecture", "food", "coastal", "budget-friendly", "digital-nomad"],
-            bestMonths: ["May-June", "September-October"]
-          },
-          {
-            id: 3,
-            destination: "Dubai, UAE",
-            country: "United Arab Emirates",
-            matchScore: 85,
-            image: "https://images.pexels.com/photos/323775/pexels-photo-323775.jpeg?auto=compress&cs=tinysrgb&w=400",
-            highlights: [
-              "Ultimate luxury content creation destination",
-              "200+ influencers & brand partnerships",
-              "Year-round content opportunities"
-            ],
-            budget: {
-              range: "$2,500 - $4,000 for 7 days",
-              breakdown: "Accommodation: $150-250/night • Food: $50-80/day • Activities: $80-150/day",
-              costEfficiency: "High investment, high return potential"
-            },
-            engagement: {
-              potential: "Exceptional",
-              reason: "Perfect for luxury lifestyle and aspirational content"
-            },
-            creatorDetails: {
-              totalActiveCreators: 210,
-              topCreators: [
-                { name: "DubaiDreams", followers: "125K", niche: "Luxury Travel", collaboration: "Hotel partnerships available" }
-              ],
-              collaborationOpportunities: ["Luxury brand events", "Hotel partnerships", "Desert experiences"]
-            },
-            tags: ["luxury", "modern", "desert", "shopping", "architecture", "year-round", "instagram"],
-            bestMonths: ["November-March"]
-          }
-        ],
-        totalCount: 3,
-        metadata: {
-          fallback: true,
-          processingTime: Date.now(),
-          apiVersion: 'fallback-v1',
-          message: 'Using cached recommendations due to temporary service issue'
-        }
-      };
-      
-      setRecommendations(fallbackRecommendations);
-      setChatState("recommendations");
-      await simulateTyping(() => {
-        addMessage(
-          "Here are your personalized travel recommendations:",
-          true,
-          "recommendations"
-        );
-      }, 2000);
-    }
-  }, [addMessage, simulateTyping, tasteProfile, websiteData, selectedClimates]);
-
-  const handleQuestionAnswer = useCallback(async (answer: string) => {
-    const currentQuestion = questions[currentQuestionIndex];
-    
-    if (currentQuestion.id === "climate" && currentQuestion.multiSelect) {
-      handleClimateSelection(answer);
-      return;
-    }
-    
-    addMessage(answer, false);
-
-    const newAnswers = {
-      ...userAnswers,
-      [currentQuestion.id]: answer,
-    };
-    setUserAnswers(newAnswers);
-
-    if (currentQuestionIndex < questions.length - 1) {
-      setCurrentQuestionIndex((prev) => prev + 1);
-      await simulateTyping(() => {
-        addMessage(questions[currentQuestionIndex + 1].text, true, "questions");
-      });
-    } else {
-      await generateRecommendations(newAnswers);
-    }
-  }, [currentQuestionIndex, userAnswers, addMessage, simulateTyping, handleClimateSelection, generateRecommendations]);
-
-  const handleClimateConfirm = useCallback(async () => {
-    if (selectedClimates.length === 0) return;
-    
-    const climateAnswerText = selectedClimates.join(", ");
-    addMessage(climateAnswerText, false);
-    
-    const newAnswers = {
-      ...userAnswers,
-      climate: selectedClimates,
-    };
-    setUserAnswers(newAnswers);
-
-    if (currentQuestionIndex < questions.length - 1) {
-      setCurrentQuestionIndex((prev) => prev + 1);
-      await simulateTyping(() => {
-        addMessage(questions[currentQuestionIndex + 1].text, true, "questions");
-      });
-    } else {
-      await generateRecommendations(newAnswers);
-    }
-  }, [selectedClimates, userAnswers, currentQuestionIndex, addMessage, simulateTyping, generateRecommendations]);
-
->>>>>>> ae08c56a
+
   const handleSendMessage = useCallback(async () => {
     if (!inputValue.trim()) return;
 
@@ -1164,11 +912,9 @@
             <SidebarContent
               chatState={chatState}
               currentQuestionIndex={currentQuestionIndex}
-<<<<<<< HEAD
+
               questions={questionsLoaded ? dynamicQuestions : []}
-=======
-              questions={questions}
->>>>>>> ae08c56a
+
               messages={messages}
               websiteData={websiteData}
               tasteProfile={tasteProfile}
@@ -1187,11 +933,9 @@
         <SidebarContent
           chatState={chatState}
           currentQuestionIndex={currentQuestionIndex}
-<<<<<<< HEAD
+
           questions={questionsLoaded ? dynamicQuestions : []}
-=======
-          questions={questions}
->>>>>>> ae08c56a
+
           messages={messages}
           websiteData={websiteData}
           tasteProfile={tasteProfile}
@@ -1253,7 +997,7 @@
                         </span>
                       </div>
                     </div>
-<<<<<<< HEAD
+
 
                     {!message.isBot && (
                       <div className="flex-shrink-0 w-8 h-8 rounded-full bg-gradient-to-br from-primary to-primary/80 border border-primary/30 flex items-center justify-center shadow-sm">
@@ -1629,364 +1373,7 @@
                             </p>
                           </div>
                         </div>
-=======
-
-                    {!message.isBot && (
-                      <div className="flex-shrink-0 w-8 h-8 rounded-full bg-gradient-to-br from-primary to-primary/80 border border-primary/30 flex items-center justify-center shadow-sm">
-                        <User className="h-4 w-4 text-white" />
-                      </div>
-                    )}
-                  </div>
-
-                  {/* Component renders */}
-                  {message.component === "url-form" &&
-                    chatState === "initial" && (
-                      <URLForm onSubmit={handleURLSubmit} />
-                    )}
-
-                  {message.component === "confirmation" &&
-                    chatState === "confirmation" &&
-                    websiteData && (
-                      <ConfirmationScreen
-                        data={websiteData}
-                        onConfirm={handleDataConfirmation}
-                      />
-                    )}
-
-                  {message.component === "questions" &&
-                    chatState === "questions" && (
-                      <div className="mt-6 w-full animate-slide-up">
-                        <div className="flex items-center gap-3 mb-6">
-                          <div className="flex-1 bg-muted/50 rounded-full h-3 overflow-hidden">
-                            <div 
-                              className="bg-gradient-to-r from-primary to-primary/80 h-full rounded-full transition-all duration-500 ease-out relative"
-                              style={{ width: `${((currentQuestionIndex + 1) / questions.length) * 100}%` }}
-                            >
-                              <div className="absolute inset-0 bg-white/20 animate-pulse" />
-                            </div>
-                          </div>
-                          <div className="flex items-center gap-2 px-3 py-1 bg-primary/10 rounded-full">
-                            <span className="text-sm font-semibold text-primary">
-                              {currentQuestionIndex + 1}
-                            </span>
-                            <span className="text-xs text-primary/70">of</span>
-                            <span className="text-sm font-semibold text-primary">
-                              {questions.length}
-                            </span>
-                          </div>
-                        </div>
-                        
-                        <div className="bg-gradient-to-r from-primary/5 to-primary/10 border border-primary/20 rounded-xl p-6 mb-6 shadow-sm">
-                          <div className="flex items-center gap-4">
-                            <div className="w-12 h-12 bg-primary/10 rounded-full flex items-center justify-center">
-                              <span className="text-2xl">
-                                {questions[currentQuestionIndex].icon}
-                              </span>
-                            </div>
-                            <div className="flex-1">
-                              <h3 className="font-semibold text-lg text-foreground mb-1">
-                                {questions[currentQuestionIndex].text}
-                              </h3>
-                              <p className="text-sm text-muted-foreground">
-                                Choose the option that best describes your preference
-                              </p>
-                            </div>
-                          </div>
-                        </div>
-                        
-                        <div className="grid gap-3">
-                          {questions[currentQuestionIndex].options.map(
-                            (option, index) => {
-                              const isMultiSelect = questions[currentQuestionIndex].multiSelect;
-                              const isSelected = isMultiSelect 
-                                ? selectedClimates.includes(option)
-                                : userAnswers[questions[currentQuestionIndex].id] === option;
-                              
-                              return (
-                                <Button
-                                  key={index}
-                                  variant={isSelected ? "default" : "outline"}
-                                  className="w-full justify-start text-left"
-                                  onClick={() => handleQuestionAnswer(option)}
-                                >
-                                  {isMultiSelect && isSelected && "✓ "}
-                                  {option}
-                                </Button>
-                              );
-                            }
-                          )}
-                          
-                          {questions[currentQuestionIndex].multiSelect && selectedClimates.length > 0 && (
-                            <div className="mt-4 pt-2 border-t">
-                              <Button
-                                onClick={handleClimateConfirm}
-                                className="w-full"
-                                variant="default"
-                              >
-                                Continue with {selectedClimates.length} preference{selectedClimates.length > 1 ? 's' : ''}
-                              </Button>
-                            </div>
-                          )}
-                        </div>
-                      </div>
-                    )}
-
-                  {message.component === "recommendations" &&
-                    chatState === "recommendations" && recommendations?.recommendations && (
-                      <div className="mt-3 sm:mt-4 w-full">
-                        {recommendations?.recommendations?.length > 0 && (
-                          <>
-                            <div className="flex flex-col gap-1 sm:gap-2 mb-3 sm:mb-4">
-                              <h3 className="text-base sm:text-lg font-bold bg-gradient-to-r from-primary to-primary/70 bg-clip-text text-transparent">
-                                Your Travel Recommendations
-                              </h3>
-                              <p className="text-xs text-muted-foreground">
-                                Swipe to explore • {recommendations.recommendations.length} destinations curated for you
-                              </p>
-                            </div>
-                            
-                            {/* Mobile/Tablet Cards */}
-                            <div className="lg:hidden">
-                              <Swiper
-                                modules={[Pagination]}
-                                spaceBetween={16}
-                                slidesPerView={1.1}
-                                pagination={{ clickable: true, dynamicBullets: true }}
-                                breakpoints={{
-                                  480: { slidesPerView: 1.25 },
-                                  640: { slidesPerView: 1.5 },
-                                }}
-                                className="w-full pb-6"
-                              >
-                                {recommendations.recommendations.map((rec: Recommendation, i: number) => (
-                                  <SwiperSlide key={i} className="!w-auto">
-                                    <DestinationCard rec={rec} rank={i + 1} />
-                                  </SwiperSlide>
-                                ))}
-                              </Swiper>
-                            </div>
-
-                            {/* Desktop Grid */}
-                            <div className="hidden lg:block">
-                              <div className="grid grid-cols-3 gap-6">
-                                {recommendations.recommendations.map((rec: Recommendation, i: number) => (
-                                  <div
-                                    key={i}
-                                    className="group bg-card border border-border/50 rounded-xl overflow-hidden shadow-sm hover:shadow-lg transition-all duration-300"
-                                  >
-                                    <div className="relative overflow-hidden h-48">
-                                      {rec.image && (
-                                        <Image 
-                                          src={rec.image} 
-                                          alt={rec.destination}
-                                          width={400}
-                                          height={192}
-                                          className="w-full h-full object-cover group-hover:scale-110 transition-transform duration-500" 
-                                        />
-                                      )}
-                                      <div className="absolute inset-0 bg-gradient-to-t from-black/60 via-black/20 to-transparent" />
-                                      <div className="absolute top-3 right-3">
-                                        <span className="bg-white/90 backdrop-blur-sm text-primary text-sm font-bold px-3 py-1 rounded-full shadow-lg">
-                                          #{i + 1}
-                                        </span>
-                                      </div>
-                                      <div className="absolute bottom-3 left-3 right-3">
-                                        <h4 className="font-bold text-lg xl:text-xl text-white drop-shadow-lg">
-                                          {rec.destination}
-                                        </h4>
-                                      </div>
-                                    </div>
-                                    
-                                    <div className="p-4 space-y-3">
-                                      {rec.highlights && rec.highlights.length > 0 && (
-                                        <div className="space-y-1">
-                                          {rec.highlights.slice(0, 3).map((highlight, idx) => (
-                                            <p key={idx} className="text-sm text-muted-foreground flex items-start gap-2">
-                                              <span className="text-primary mt-0.5">•</span>
-                                              <span className="leading-relaxed">{highlight}</span>
-                                            </p>
-                                          ))}
-                                        </div>
-                                      )}
-                                      
-                                      <div className="space-y-2">
-                                        {rec.budget?.range && (
-                                          <div className="flex items-center gap-2 p-2 bg-muted/30 rounded-lg">
-                                            <span className="text-base">💰</span>
-                                            <div className="flex-1">
-                                              <p className="text-xs text-muted-foreground">Budget</p>
-                                              <p className="text-sm font-medium">{rec.budget.range}</p>
-                                            </div>
-                                          </div>
-                                        )}
-                                        {rec.engagement?.potential && (
-                                          <div className="flex items-center gap-2 p-2 bg-muted/30 rounded-lg">
-                                            <span className="text-base">📈</span>
-                                            <div className="flex-1">
-                                              <p className="text-xs text-muted-foreground">Engagement</p>
-                                              <p className="text-sm font-medium">{rec.engagement.potential}</p>
-                                            </div>
-                                          </div>
-                                        )}
-                                        {rec.bestMonths && rec.bestMonths.length > 0 && (
-                                          <div className="flex items-center gap-2 p-2 bg-muted/30 rounded-lg">
-                                            <span className="text-base">📅</span>
-                                            <div className="flex-1">
-                                              <p className="text-xs text-muted-foreground">Best Time</p>
-                                              <p className="text-sm font-medium">{rec.bestMonths.join(', ')}</p>
-                                            </div>
-                                          </div>
-                                        )}
-                                      </div>
-
-                                      {rec.creatorDetails && (
-                                        <div className="p-3 bg-gradient-to-br from-primary/10 to-primary/5 rounded-lg border border-primary/20">
-                                          <div className="flex items-center justify-between mb-2">
-                                            <span className="text-sm font-bold text-primary">
-                                              🎯 Creator Hub
-                                            </span>
-                                            <span className="text-xs font-semibold bg-primary/20 text-primary px-2 py-0.5 rounded-full">
-                                              {rec.creatorDetails.totalActiveCreators}+ Active
-                                            </span>
-                                          </div>
-                                          
-                                          {rec.creatorDetails.topCreators.slice(0, 1).map((creator, idx) => (
-                                            <div key={idx} className="bg-background/60 p-2 rounded-lg">
-                                              <div className="text-sm font-semibold text-foreground">{creator.name}</div>
-                                              <div className="text-xs text-muted-foreground">{creator.niche} • {creator.followers}</div>
-                                            </div>
-                                          ))}
-                                          
-                                          {rec.creatorDetails.collaborationOpportunities && (
-                                            <div className="mt-2 pt-2 border-t border-primary/10">
-                                              <p className="text-xs text-muted-foreground">Opportunities:</p>
-                                              <div className="flex flex-wrap gap-1 mt-1">
-                                                {rec.creatorDetails.collaborationOpportunities.slice(0, 2).map((opp, idx) => (
-                                                  <span key={idx} className="text-xs bg-primary/10 text-primary px-2 py-0.5 rounded-full">
-                                                    {opp}
-                                                  </span>
-                                                ))}
-                                              </div>
-                                            </div>
-                                          )}
-                                        </div>
-                                      )}
-                                      
-                                      {rec.tags && rec.tags.length > 0 && (
-                                        <div className="flex flex-wrap gap-1.5 pt-2">
-                                          {rec.tags.slice(0, 4).map((tag: string) => (
-                                            <span key={tag} className="bg-secondary/50 text-secondary-foreground text-xs px-2 py-0.5 rounded-full">
-                                              #{tag}
-                                            </span>
-                                          ))}
-                                        </div>
-                                      )}
-                                    </div>
-                                  </div>
-                                ))}
-                              </div>
-                            </div>
-                          </>
-                        )}
-                      </div>
-                    )}
-                </React.Fragment>
-              ))}
-
-              {isTyping && (
-                <div className="flex items-start gap-3 justify-start animate-fade-in">
-                  <div className="flex-shrink-0 w-8 h-8 rounded-full bg-gradient-to-br from-primary/10 to-primary/5 border border-primary/20 flex items-center justify-center shadow-sm">
-                    <Bot className="h-4 w-4 text-primary" />
-                  </div>
-                  <div className="bg-card/90 backdrop-blur-sm border border-border/40 px-4 py-3 rounded-2xl rounded-bl-sm shadow-sm max-w-[200px]">
-                    <div className="flex items-center gap-1.5 mb-2 opacity-60">
-                      <Wand2 className="h-3 w-3" />
-                      <span className="text-xs font-medium">AI Assistant</span>
-                    </div>
-                    <TypingIndicator />
-                  </div>
-                </div>
-              )}
-              <div ref={messagesEndRef} />
-            </div>
-          </div>
-        </div>
-
-        {/* Bottom Input Area */}
-        <div className="flex-none bg-background">
-          <div className="w-full max-w-3xl mx-auto px-4 sm:px-6 lg:px-8">
-            <div className="py-4 space-y-3">
-              {chatState === "recommendations" && showEmailSection && (
-                <div className="transition-all duration-300 ease-in-out">
-                  {!reportSent ? (
-                    <div id="email-report-section" className="bg-card border border-border/50 rounded-xl p-4 transition-all duration-300">
-                      <div className="flex items-start justify-between mb-3 gap-2">
-                        <div className="flex items-start gap-3 flex-1 min-w-0">
-                          <Mail className="h-5 w-5 text-primary flex-shrink-0 mt-0.5" />
-                          <div className="flex-1 min-w-0">
-                            <h4 className="font-semibold text-base text-foreground">
-                              Get Your Travel Report
-                            </h4>
-                            <p className="text-sm text-muted-foreground mt-0.5">
-                              Detailed PDF with all recommendations
-                            </p>
-                          </div>
-                        </div>
-                        <Button
-                          variant="ghost"
-                          size="sm"
-                          className="h-7 w-7 p-0 opacity-60 hover:opacity-100 hover:bg-primary/10 rounded-full flex-shrink-0"
-                          onClick={() => setShowEmailSection(false)}
-                        >
-                          <X className="h-3.5 w-3.5 text-muted-foreground" />
-                        </Button>
-                      </div>
-                      
-                      <div className="space-y-2">
-                        <Input
-                          value={email}
-                          onChange={e => setEmail(e.target.value)}
-                          placeholder="Enter your email"
-                          className="w-full h-11 text-[15px] bg-background border-border/50 focus:border-primary/50 focus:ring-2 focus:ring-primary/10 px-4 rounded-lg transition-all"
-                          type="email"
-                        />
-                        <Button 
-                          onClick={handleSendReport} 
-                          disabled={!email || isTyping}
-                          className="w-full h-11 font-medium text-[15px] bg-primary hover:bg-primary/90 disabled:opacity-50 transition-all rounded-lg"
-                        >
-                          <Mail className="h-4 w-4 mr-2" />
-                          <span className="hidden xs:inline">Send PDF Report</span>
-                          <span className="xs:hidden">Send Report</span>
-                        </Button>
-                      </div>
-                      
-                      <div className="mt-3 space-y-2">
-                        <p className="text-sm text-muted-foreground flex items-start gap-2">
-                          <span className="text-base">📄</span>
-                          <span>Complete recommendations & budget breakdown</span>
-                        </p>
-                        <p className="text-sm text-muted-foreground flex items-start gap-2">
-                          <span className="text-base">🎯</span>
-                          <span>Creator collaboration insights</span>
-                        </p>
-                      </div>
-                    </div>
-                  ) : (
-                    <div id="email-report-section" className="bg-emerald-50/50 border border-emerald-200/50 rounded-xl p-4 transition-all duration-300">
-                      <div className="flex items-center justify-between gap-2">
-                        <div className="flex items-center gap-2.5 flex-1 min-w-0">
-                          <CheckCircle2 className="h-5 w-5 sm:h-6 sm:w-6 text-emerald-600 flex-shrink-0" />
-                          <div className="min-w-0 flex-1">
-                            <p className="font-semibold text-base text-emerald-800">
-                              Report Sent Successfully!
-                            </p>
-                            <p className="text-sm text-emerald-600 mt-0.5 truncate">
-                              Check {email}
-                            </p>
-                          </div>
-                        </div>
->>>>>>> ae08c56a
+
                         <Button
                           variant="ghost"
                           size="sm"
